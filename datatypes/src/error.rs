--- conflicted
+++ resolved
@@ -147,14 +147,12 @@
     InvalidTypedGridConversion,
     InvalidTypedValueConversion,
 
-<<<<<<< HEAD
     InvalidUuid,
-=======
+
     #[snafu(display("NoDateTimeValid: {:?}", time_instance))]
     NoDateTimeValid {
         time_instance: TimeInstance,
     },
->>>>>>> bd5de6fa
 }
 
 impl From<arrow::error::ArrowError> for Error {
