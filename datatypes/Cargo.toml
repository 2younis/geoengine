[package]
name = "geoengine-datatypes"
version = "0.1.0"
authors = [
    "Christian Beilschmidt <beilschmidt@mathematik.uni-marburg.de>",
    "Johannes Drönner <droenner@mathematik.uni-marburg.de>",
    "Michael Mattig <mattig@mathematik.uni-marburg.de>"
]
edition = "2018"

[dependencies]
# simd compiles with nightly only, allow default features to build with arrow-flight once it is possible
arrow = {version = "2.0", features = ["simd"] }
chrono = "0.4"
float-cmp = "0.8"
geo = "0.16"
geojson = "0.21"
<<<<<<< HEAD
image = "0.23"
=======
>>>>>>> 8e110481
ndarray = "0.14"
num-traits = "0.2"
ocl = "0.19"
ordered-float = { version= "2.0", features = ["serde"] }
paste = "1.0" # TODO remove, once https://doc.rust-lang.org/core/macro.concat_idents.html is stable
serde = { version = "1.0", features = ["derive"] }
serde_json = "1.0"
snafu = "0.6"
vega_lite_4 = { version = "0.5", features = ["ndarray", "show_vega"]}
postgres-types = { version = "0.1", features = ["derive", "with-chrono-0_4"] }

[dev-dependencies]
criterion = "0.3"

[[bench]]
name = "multi_point_collection"
harness = false<|MERGE_RESOLUTION|>--- conflicted
+++ resolved
@@ -15,20 +15,17 @@
 float-cmp = "0.8"
 geo = "0.16"
 geojson = "0.21"
-<<<<<<< HEAD
 image = "0.23"
-=======
->>>>>>> 8e110481
 ndarray = "0.14"
 num-traits = "0.2"
 ocl = "0.19"
 ordered-float = { version= "2.0", features = ["serde"] }
 paste = "1.0" # TODO remove, once https://doc.rust-lang.org/core/macro.concat_idents.html is stable
+postgres-types = { version = "0.1", features = ["derive", "with-chrono-0_4"] }
 serde = { version = "1.0", features = ["derive"] }
 serde_json = "1.0"
 snafu = "0.6"
 vega_lite_4 = { version = "0.5", features = ["ndarray", "show_vega"]}
-postgres-types = { version = "0.1", features = ["derive", "with-chrono-0_4"] }
 
 [dev-dependencies]
 criterion = "0.3"
