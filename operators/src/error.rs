use chrono::ParseError;
use failure::Fail; // TODO: replace failure in gdal and then remove
use snafu::Snafu;
use std::ops::Range;

#[derive(Debug, Snafu)]
#[snafu(visibility = "pub(crate)")]
pub enum Error {
    #[snafu(display("CsvSource Error: {}", source))]
    CsvSourceReader {
        source: csv::Error,
    },

    #[snafu(display("CsvSource Error: {}", details))]
    CsvSource {
        details: String,
    },

    #[snafu(display("DataTypeError: {}", source))]
    DataType {
        source: geoengine_datatypes::error::Error,
    },
    QueryProcessor,

    #[snafu(display(
        "InvalidSpatialReferenceError: expected \"{}\" found \"{}\"",
        expected,
        found
    ))]
    InvalidSpatialReference {
        expected: geoengine_datatypes::spatial_reference::SpatialReferenceOption,
        found: geoengine_datatypes::spatial_reference::SpatialReferenceOption,
    },

    InvalidOperatorSpec {
        reason: String,
    },

    // TODO: use something more general than `Range`, e.g. `dyn RangeBounds` that can, however not be made into an object
    #[snafu(display(
        "InvalidNumberOfRasterInputsError: expected \"[{} .. {}]\" found \"{}\"",
        expected.start, expected.end,
        found
    ))]
    InvalidNumberOfRasterInputs {
        expected: Range<usize>,
        found: usize,
    },

    #[snafu(display(
        "InvalidNumberOfVectorInputsError: expected \"[{} .. {}]\" found \"{}\"",
        expected.start, expected.end,
        found
    ))]
    InvalidNumberOfVectorInputs {
        expected: Range<usize>,
        found: usize,
    },

    #[snafu(display("GdalError: {}", source))]
    Gdal {
        #[snafu(source(from(gdal::errors::Error, failure::Fail::compat)))]
        source: failure::Compat<gdal::errors::Error>,
    },

    #[snafu(display("IOError: {}", source))]
    IO {
        source: std::io::Error,
    },

    #[snafu(display("SerdeJsonError: {}", source))]
    SerdeJson {
        source: serde_json::Error,
    },

    OCL {
        ocl_error: ocl::error::Error,
    },

    CLProgramInvalidRasterIndex,

    CLProgramInvalidRasterDataType,

    CLProgramInvalidFeaturesIndex,

    CLProgramInvalidVectorDataType,

    CLProgramInvalidGenericIndex,

    CLProgramInvalidGenericDataType,

    CLProgramUnspecifiedRaster,

    CLProgramUnspecifiedFeatures,

    CLProgramUnspecifiedGenericBuffer,

    CLProgramInvalidColumn,

    CLInvalidInputsForIterationType,

    InvalidExpression,

    InvalidType {
        expected: String,
        found: String,
    },
    InvalidOperatorType,

    UnknownDataset {
        name: String,
        source: std::io::Error,
    },

    InvalidDatasetSpec {
        name: String,
        source: serde_json::Error,
    },

    WorkerThread {
        reason: String,
    },

    TimeIntervalColumnNameMissing,

    TimeIntervalDurationMissing,

    TimeParse {
        source: chrono::format::ParseError,
    },

<<<<<<< HEAD
    LoadingInfo {
        reason: String, // cannot nest error because it's from service crate
=======
    Arrow {
        source: arrow::error::ArrowError,
>>>>>>> 8f7b3a88
    },
}

impl From<geoengine_datatypes::error::Error> for Error {
    fn from(datatype_error: geoengine_datatypes::error::Error) -> Self {
        Self::DataType {
            source: datatype_error,
        }
    }
}

impl From<gdal::errors::Error> for Error {
    fn from(gdal_error: gdal::errors::Error) -> Self {
        Self::Gdal {
            source: gdal_error.compat(),
        }
    }
}

impl From<std::io::Error> for Error {
    fn from(io_error: std::io::Error) -> Self {
        Self::IO { source: io_error }
    }
}

impl From<serde_json::Error> for Error {
    fn from(serde_json_error: serde_json::Error) -> Self {
        Self::SerdeJson {
            source: serde_json_error,
        }
    }
}

impl From<chrono::format::ParseError> for Error {
    fn from(source: ParseError) -> Self {
        Self::TimeParse { source }
    }
}

impl From<ocl::Error> for Error {
    fn from(ocl_error: ocl::Error) -> Self {
        Self::OCL { ocl_error }
    }
}

impl From<arrow::error::ArrowError> for Error {
    fn from(source: arrow::error::ArrowError) -> Self {
        Error::Arrow { source }
    }
}<|MERGE_RESOLUTION|>--- conflicted
+++ resolved
@@ -129,13 +129,12 @@
         source: chrono::format::ParseError,
     },
 
-<<<<<<< HEAD
     LoadingInfo {
         reason: String, // cannot nest error because it's from service crate
-=======
+    },
+
     Arrow {
         source: arrow::error::ArrowError,
->>>>>>> 8f7b3a88
     },
 }
 
