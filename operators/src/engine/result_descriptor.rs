--- conflicted
+++ resolved
@@ -1,12 +1,8 @@
-<<<<<<< HEAD
-use geoengine_datatypes::primitives::{FeatureDataType, Measurement};
-=======
 use geoengine_datatypes::primitives::{
     AxisAlignedRectangle, BoundingBox2D, FeatureDataType, Measurement, SpatialPartition2D,
     TimeInterval,
 };
 use geoengine_datatypes::raster::FromPrimitive;
->>>>>>> e315c411
 use geoengine_datatypes::{
     collections::VectorDataType, raster::RasterDataType, spatial_reference::SpatialReferenceOption,
 };
@@ -59,12 +55,8 @@
     pub data_type: RasterDataType,
     pub spatial_reference: SpatialReferenceOption,
     pub measurement: Measurement,
-<<<<<<< HEAD
-=======
-    pub no_data_value: Option<f64>,
     pub time: Option<TimeInterval>,
     pub bbox: Option<SpatialPartition2D>,
->>>>>>> e315c411
 }
 
 impl ResultDescriptor for RasterResultDescriptor {
