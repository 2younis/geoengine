use crate::engine::{
    InitializedOperator, InitializedOperatorImpl, Operator, QueryProcessor, RasterQueryProcessor,
    TypedVectorQueryProcessor, VectorOperator, VectorQueryProcessor, VectorResultDescriptor,
};
use crate::util::Result;
use futures::StreamExt;
use geoengine_datatypes::collections::{
    FeatureCollectionInfos, FeatureCollectionModifications, VectorDataType,
};
use geoengine_datatypes::raster::Pixel;
use geoengine_datatypes::{
    collections::MultiPointCollection,
    primitives::FeatureData,
    raster::{GridIndexAccess, RasterTile2D},
    spatial_reference::SpatialReferenceOption,
};
use serde::{Deserialize, Serialize};

pub struct MockRasterPointJoinProcessor<R, V> {
    raster_source: R,
    point_source: V,
    feature_name: String,
}

impl<R, V> MockRasterPointJoinProcessor<R, V> {
    pub fn new(raster_source: R, point_source: V, params: MockRasterPointJoinParams) -> Self {
        Self {
            raster_source,
            point_source,
            feature_name: params.feature_name,
        }
    }
}

impl<R, V, T> QueryProcessor for MockRasterPointJoinProcessor<R, V>
where
    R: RasterQueryProcessor<RasterType = T> + Sync,
    T: Pixel,
    V: VectorQueryProcessor<VectorType = MultiPointCollection> + Sync,
{
    type Output = MultiPointCollection;
    fn query<'a>(
        &'a self,
        query: crate::engine::QueryRectangle,
        ctx: &'a dyn crate::engine::QueryContext,
    ) -> futures::stream::BoxStream<'a, crate::util::Result<Self::Output>> {
        let point_stream = self.point_source.vector_query(query, ctx);
        point_stream
            .then(async move |collection| {
                let collection = collection?;
                let mut raster_stream = self.raster_source.raster_query(query, ctx);
                let raster_future = raster_stream.next().await;
                let raster_tile: RasterTile2D<T> =
                    raster_future.ok_or(crate::error::Error::QueryProcessor)??;
                let pixel: T = raster_tile.grid_array.get_at_grid_index([0, 0])?;
                let pixel: f64 = pixel.as_();
                let collection = collection.add_column(
                    &self.feature_name,
                    FeatureData::Number(vec![pixel; collection.len()]),
                )?;
                Ok(collection)
            })
            .boxed()
    }
}

fn create_binary_raster_vector<TR, TV>(
    source_a: Box<dyn RasterQueryProcessor<RasterType = TR>>,
    source_b: Box<dyn VectorQueryProcessor<VectorType = TV>>,
    params: MockRasterPointJoinParams,
) -> MockRasterPointJoinProcessor<
    Box<dyn RasterQueryProcessor<RasterType = TR>>,
    Box<dyn VectorQueryProcessor<VectorType = TV>>,
>
where
    TR: Copy + Sync + 'static,
{
    MockRasterPointJoinProcessor::new(source_a, source_b, params)
}

#[derive(Debug, Serialize, Deserialize, Clone)]
pub struct MockRasterPointJoinParams {
    pub feature_name: String,
}

pub type MockRasterPointJoinOperator = Operator<MockRasterPointJoinParams>;

#[typetag::serde]
impl VectorOperator for MockRasterPointJoinOperator {
    fn initialize(
        self: Box<Self>,
        context: &crate::engine::ExecutionContext,
    ) -> Result<Box<crate::engine::InitializedVectorOperator>> {
        InitializedOperatorImpl::create(
            self.params,
            context,
            |_, _, _, _| Ok(()),
            |_, _, _, _, vs| {
                Ok(VectorResultDescriptor {
                    spatial_reference: vs.get(0).map_or_else(
                        || SpatialReferenceOption::Unreferenced,
                        |o| o.result_descriptor().spatial_reference,
                    ),
                    data_type: VectorDataType::MultiPoint,
                })
            },
            self.raster_sources,
            self.vector_sources,
        )
        .map(InitializedOperatorImpl::boxed)
    }
}

impl InitializedOperator<VectorResultDescriptor, TypedVectorQueryProcessor>
    for InitializedOperatorImpl<MockRasterPointJoinParams, VectorResultDescriptor, ()>
{
    fn query_processor(&self) -> Result<crate::engine::TypedVectorQueryProcessor> {
        let raster_source = self.raster_sources[0].query_processor()?;
        let point_source = match self.vector_sources[0].query_processor()? {
            TypedVectorQueryProcessor::MultiPoint(v) => v,
            _ => panic!(),
        };
        Ok(TypedVectorQueryProcessor::MultiPoint(match raster_source {
            crate::engine::TypedRasterQueryProcessor::U8(r) => {
                Box::new(create_binary_raster_vector::<u8, MultiPointCollection>(
                    r,
                    point_source,
                    self.params.clone(),
                ))
            }
            _ => panic!(),
        }))
    }
}

#[cfg(test)]
mod tests {
    use super::*;
<<<<<<< HEAD
    use crate::engine::MockQueryContext;
    use crate::{
        engine::{ExecutionContext, QueryRectangle, RasterOperator, RasterResultDescriptor},
=======
    use crate::engine::MockExecutionContextCreator;
    use crate::{
        engine::{QueryContext, QueryRectangle, RasterOperator, RasterResultDescriptor},
>>>>>>> 8f7b3a88
        mock::{MockPointSource, MockPointSourceParams, MockRasterSource, MockRasterSourceParams},
    };
    use futures::executor::block_on_stream;
    use geoengine_datatypes::{
        primitives::SpatialResolution,
        primitives::{BoundingBox2D, Coordinate2D, FeatureDataRef, TimeInterval},
        raster::{Grid2D, RasterDataType, TileInformation},
        spatial_reference::SpatialReference,
    };

    #[test]
    #[allow(clippy::too_many_lines)]
    fn serde() {
        let points = vec![Coordinate2D::new(1., 2.); 3];
        let mps = MockPointSource {
            params: MockPointSourceParams { points },
        }
        .boxed();

        let raster = Grid2D::new([3, 2].into(), vec![1, 2, 3, 4, 5, 6], None).unwrap();

        let raster_tile = RasterTile2D::new_with_tile_info(
            TimeInterval::default(),
            TileInformation {
                global_geo_transform: Default::default(),
                global_tile_position: [0, 0].into(),
                tile_size_in_pixels: [3, 2].into(),
            },
            raster,
        );

        let mrs = MockRasterSource {
            params: MockRasterSourceParams {
                data: vec![raster_tile],
                result_descriptor: RasterResultDescriptor {
                    data_type: RasterDataType::U8,
                    spatial_reference: SpatialReference::wgs84().into(),
                },
            },
        }
        .boxed();

        let params = MockRasterPointJoinParams {
            feature_name: "raster_values".to_string(),
        };
        let op = MockRasterPointJoinOperator {
            params,
            raster_sources: vec![mrs],
            vector_sources: vec![mps],
        }
        .boxed();

        let serialized = serde_json::to_string(&op).unwrap();
        let expected = serde_json::json!({
            "type": "MockRasterPointJoinOperator",
            "params": {
                "feature_name": "raster_values"
            },
            "raster_sources": [{
                "type": "MockRasterSource",
                "params": {
                    "data": [{
                        "time": {
                            "start": -9_223_372_036_854_775_808_i64,
                            "end": 9_223_372_036_854_775_807_i64
                        },
                        "tile_position": [0, 0],
                        "global_geo_transform": {
                            "origin_coordinate": {
                                "x": 0.0,
                                "y": 0.0
                            },
                            "x_pixel_size": 1.0,
                            "y_pixel_size": -1.0
                        },
                        "grid_array": {
                            "shape": {
                                "shape_array": [3, 2]
                            },
                            "data": [1, 2, 3, 4, 5, 6],
                            "no_data_value": null
                        }
                    }],
                    "result_descriptor": {
                        "data_type": "U8",
                        "spatial_reference": "EPSG:4326"
                    }
                }
            }],
            "vector_sources": [{
                "type": "MockPointSource",
                "params": {
                    "points": [{
                        "x": 1.0,
                        "y": 2.0
                    }, {
                        "x": 1.0,
                        "y": 2.0
                    }, {
                        "x": 1.0,
                        "y": 2.0
                    }]
                }
            }]
        })
        .to_string();
        assert_eq!(serialized, expected);
<<<<<<< HEAD
        let _operator: Box<dyn VectorOperator> = serde_json::from_str(&serialized).unwrap();
=======
        let _deserialized: Box<dyn VectorOperator> = serde_json::from_str(&serialized).unwrap();
>>>>>>> 8f7b3a88
    }

    #[test]
    #[allow(clippy::float_cmp)]
    fn execute() {
        let points = vec![Coordinate2D::new(1., 2.); 3];
        let mps = MockPointSource {
            params: MockPointSourceParams { points },
        }
        .boxed();

        let raster = Grid2D::new([3, 2].into(), vec![1, 2, 3, 4, 5, 6], None).unwrap();

        let raster_tile = RasterTile2D::new_with_tile_info(
            TimeInterval::default(),
            TileInformation {
                global_geo_transform: Default::default(),
                global_tile_position: [0, 0].into(),
                tile_size_in_pixels: [3, 2].into(),
            },
            raster,
        );

        let mrs = MockRasterSource {
            params: MockRasterSourceParams {
                data: vec![raster_tile],
                result_descriptor: RasterResultDescriptor {
                    data_type: RasterDataType::U8,
                    spatial_reference: SpatialReference::wgs84().into(),
                },
            },
        }
        .boxed();
        let new_column_name = "raster_values".to_string();
        let params = MockRasterPointJoinParams {
            feature_name: new_column_name.clone(),
        };
        let op = MockRasterPointJoinOperator {
            params,
            raster_sources: vec![mrs],
            vector_sources: vec![mps],
        }
        .boxed();

        let execution_context_creator = MockExecutionContextCreator::default();
        let execution_context = execution_context_creator.context();

        let initialized = op.initialize(&execution_context).unwrap();

        let point_processor = match initialized.query_processor() {
            Ok(TypedVectorQueryProcessor::MultiPoint(processor)) => processor,
            _ => panic!(),
        };

        let query_rectangle = QueryRectangle {
            bbox: BoundingBox2D::new((0., 0.).into(), (4., 4.).into()).unwrap(),
            time_interval: TimeInterval::default(),
            spatial_resolution: SpatialResolution::zero_point_one(),
        };
        let ctx = MockQueryContext::new(2 * std::mem::size_of::<Coordinate2D>());

        let stream = point_processor.vector_query(query_rectangle, &ctx);

        let blocking_stream = block_on_stream(stream);
        let collections: Vec<MultiPointCollection> = blocking_stream.map(Result::unwrap).collect();
        assert_eq!(collections.len(), 2);
        assert_eq!(collections[0].len(), 2);
        assert_eq!(collections[1].len(), 1);

        let column = collections[0].data(&new_column_name).unwrap();
        let numbers = if let FeatureDataRef::Number(numbers) = column {
            numbers
        } else {
            panic!()
        };

        assert_eq!(numbers.as_ref(), &[1.0, 1.0]);

        let column = collections[1].data(&new_column_name).unwrap();
        let numbers = if let FeatureDataRef::Number(numbers) = column {
            numbers
        } else {
            panic!()
        };

        assert_eq!(numbers.as_ref(), &[1.0]);
    }
}<|MERGE_RESOLUTION|>--- conflicted
+++ resolved
@@ -136,15 +136,12 @@
 #[cfg(test)]
 mod tests {
     use super::*;
-<<<<<<< HEAD
+    use crate::engine::MockExecutionContextCreator;
     use crate::engine::MockQueryContext;
     use crate::{
-        engine::{ExecutionContext, QueryRectangle, RasterOperator, RasterResultDescriptor},
-=======
-    use crate::engine::MockExecutionContextCreator;
-    use crate::{
-        engine::{QueryContext, QueryRectangle, RasterOperator, RasterResultDescriptor},
->>>>>>> 8f7b3a88
+        engine::{
+            ExecutionContext, QueryContext, QueryRectangle, RasterOperator, RasterResultDescriptor,
+        },
         mock::{MockPointSource, MockPointSourceParams, MockRasterSource, MockRasterSourceParams},
     };
     use futures::executor::block_on_stream;
@@ -252,11 +249,7 @@
         })
         .to_string();
         assert_eq!(serialized, expected);
-<<<<<<< HEAD
         let _operator: Box<dyn VectorOperator> = serde_json::from_str(&serialized).unwrap();
-=======
-        let _deserialized: Box<dyn VectorOperator> = serde_json::from_str(&serialized).unwrap();
->>>>>>> 8f7b3a88
     }
 
     #[test]
