--- conflicted
+++ resolved
@@ -526,19 +526,9 @@
         self: Box<Self>,
         context: &dyn crate::engine::ExecutionContext,
     ) -> Result<Box<InitializedRasterOperator>> {
-<<<<<<< HEAD
-        InitializedOperatorImpl::create(
-            self.params.clone(),
-            context,
-            |params, exe_context, _, _| {
-                JsonDatasetInformationProvider::with_dataset_id(
-                    &params.dataset_id,
-                    &exe_context.raster_data_root()?,
-                )
-=======
         let provider = JsonDatasetInformationProvider::with_dataset_id(
             &self.params.dataset_id,
-            &context.raster_data_root,
+            &context.raster_data_root()?,
         )?;
 
         let data_type = provider.data_type();
@@ -548,9 +538,8 @@
             result_descriptor: RasterResultDescriptor {
                 data_type,
                 spatial_reference: SpatialReference::wgs84().into(), // TODO: lookup from dataset
->>>>>>> 493b7894
             },
-            tiling_specification: context.tiling_specification,
+            tiling_specification: context.tiling_specification(),
             params: self.params,
         };
         Ok(Box::from(init))
