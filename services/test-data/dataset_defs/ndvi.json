--- conflicted
+++ resolved
@@ -26,29 +26,17 @@
           "x": -180.0,
           "y": 90.0
         },
-<<<<<<< HEAD
-        "partition": {
-          "upperLeftCoordinate": {
-            "x": -180.0,
-            "y": 90.0
-          },
-          "lowerRightCoordinate": {
-            "x": 180.0,
-            "y": -90.0
-          }
-=======
         "xPixelSize": 0.1,
         "yPixelSize": -0.1
       },
-      "bbox": {
-        "lowerLeftCoordinate": {
+      "partition": {
+        "upperLeftCoordinate": {
           "x": -180.0,
+          "y": 90.0
+        },
+        "lowerRightCoordinate": {
+          "x": 180.0,
           "y": -90.0
->>>>>>> 01a5780b
-        },
-        "upperRightCoordinate": {
-          "x": 180.0,
-          "y": 90.0
         }
       },
       "fileNotFoundHandling": "NoData",
