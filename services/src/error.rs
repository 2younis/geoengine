--- conflicted
+++ resolved
@@ -7,20 +7,14 @@
 #[snafu(visibility = "pub(crate)")]
 pub enum Error {
     DataType {
-<<<<<<< HEAD
         source: geoengine_datatypes::error::Error
     },
     HTTP {
         source: warp::http::Error
-=======
-        error: geoengine_datatypes::error::Error,
->>>>>>> 570a6f86
     },
 
     #[snafu(display("Registration failed: {:?}", reason))]
-    RegistrationFailed {
-        reason: String,
-    },
+    RegistrationFailed { reason: String },
     LoginFailed,
     LogoutFailed,
     SessionDoesNotExist,
