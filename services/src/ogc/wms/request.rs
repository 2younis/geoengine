use crate::ogc::util::{parse_bbox, parse_time};
use crate::util::{from_str, from_str_option};
use geoengine_datatypes::primitives::{BoundingBox2D, TimeInterval};
use serde::{Deserialize, Serialize};

// TODO: ignore case for field names

#[derive(PartialEq, Debug, Serialize, Deserialize)]
#[serde(tag = "request")]
// TODO: evaluate overhead of large enum variant and maybe refactor it
#[allow(clippy::pub_enum_variant_names, clippy::large_enum_variant)]
pub enum WMSRequest {
    GetCapabilities(GetCapabilities),
    GetMap(GetMap),
    GetFeatureInfo(GetFeatureInfo),
    GetStyles(GetStyles),
    GetLegendGraphic(GetLegendGraphic),
}

#[derive(PartialEq, Debug, Deserialize, Serialize)]
pub struct GetCapabilities {
    pub version: Option<String>,
    pub service: String,
    pub format: Option<String>, // TODO: Option<GetCapabilitiesFormat>,
}

#[derive(PartialEq, Debug, Deserialize, Serialize)]
pub enum GetCapabilitiesFormat {
    TextXml, // TODO: remaining formats
}

// TODO: remove serde aliases and use serde-aux and case insensitive keys
#[derive(PartialEq, Debug, Deserialize, Serialize)]
pub struct GetMap {
    #[serde(alias = "VERSION")]
    pub version: String,
    #[serde(alias = "WIDTH")]
    #[serde(deserialize_with = "from_str")]
    pub width: u32,
    #[serde(alias = "HEIGHT")]
    #[serde(deserialize_with = "from_str")]
    pub height: u32,
    #[serde(alias = "BBOX")]
    #[serde(deserialize_with = "parse_bbox")]
    pub bbox: BoundingBox2D,
    #[serde(alias = "FORMAT")]
    pub format: GetMapFormat,
    #[serde(alias = "LAYERS")]
    pub layers: String,
    #[serde(alias = "CRS")]
    pub crs: String, // TODO: parse CRS
    #[serde(alias = "STYLES")]
    pub styles: String,
    #[serde(default)]
    #[serde(alias = "TIME")]
    #[serde(deserialize_with = "parse_time")]
    pub time: Option<TimeInterval>,
    #[serde(alias = "TRANSPARENT")]
    #[serde(default)]
    #[serde(deserialize_with = "from_str_option")]
    pub transparent: Option<bool>,
    #[serde(alias = "BGCOLOR")]
    pub bgcolor: Option<String>,
    #[serde(alias = "SLD")]
    pub sld: Option<String>,
    #[serde(alias = "SLD_BODY")]
    pub sld_body: Option<String>,
    #[serde(alias = "ELEVATION")]
    pub elevation: Option<String>,
    #[serde(alias = "EXCEPTIONS")]
    pub exceptions: Option<String>, // TODO: parse Option<GetMapExceptionFormat>
                                    // TODO: DIM_<name>
}

#[derive(PartialEq, Debug, Deserialize, Serialize)]
pub enum GetMapExceptionFormat {
    TextXML, // TODO: remaining formats
}

#[derive(PartialEq, Debug, Deserialize, Serialize)]
pub enum GetMapFormat {
    #[serde(rename = "image/png")]
    ImagePng, // TODO: remaining formats
}

#[derive(PartialEq, Debug, Deserialize, Serialize)]
pub struct GetFeatureInfo {
    pub version: String,
    pub query_layers: String,
    pub info_format: Option<String>, // TODO: parse Option<GetFeatureInfoFormat>,
                                     // TODO: remaining fields
}

#[derive(PartialEq, Debug, Deserialize, Serialize)]
pub enum GetFeatureInfoFormat {
    TextXML, // TODO: remaining formats
}

#[derive(PartialEq, Debug, Deserialize, Serialize)]
pub struct GetStyles {
    pub version: String,
    pub layer: String,
}

#[derive(PartialEq, Debug, Deserialize, Serialize)]
pub struct GetLegendGraphic {
    pub version: String,
    pub layer: String,
    // TODO: remaining fields
}

<<<<<<< HEAD
/// Parse bbox, format is: "x1,y1,x2,y2"
pub fn parse_bbox<'de, D>(deserializer: D) -> Result<BoundingBox2D, D::Error>
where
    D: serde::Deserializer<'de>,
{
    let s = String::deserialize(deserializer)?;

    let split: Vec<Result<f64, std::num::ParseFloatError>> = s.split(',').map(str::parse).collect();

    if let [Ok(x1), Ok(y1), Ok(x2), Ok(y2)] = *split.as_slice() {
        BoundingBox2D::new(Coordinate2D::new(x1, y1), Coordinate2D::new(x2, y2))
            .map_err(|_| D::Error::custom("Invalid bbox"))
    } else {
        Err(D::Error::custom("Invalid bbox"))
    }
}

/// Parse the time string of a WMS request
/// time is specified in ISO8601, it can either be an instant (single datetime) or an interval
/// An interval is separated by "/". "Either the start value or the end value can be omitted to
/// indicate no restriction on time in that direction."
/// sources: - <http://docs.geoserver.org/2.8.x/en/user/services/wms/time.html#wms-time>
///          - <http://www.ogcnetwork.net/node/178>
pub fn parse_time<'de, D>(deserializer: D) -> Result<Option<TimeInterval>, D::Error>
where
    D: serde::Deserializer<'de>,
{
    // TODO: support relative time intervals

    let s = <&str as serde::Deserialize>::deserialize(deserializer)?;

    let split: Vec<_> = s
        .split('/')
        .map(|s| chrono::DateTime::parse_from_rfc3339(s))
        .collect();

    match *split.as_slice() {
        [Ok(time)] => TimeInterval::new(time.timestamp(), time.timestamp())
            .map(Some)
            .map_err(|_| D::Error::custom("Invalid time")),
        [Ok(start), Ok(end)] => TimeInterval::new(start.timestamp(), end.timestamp())
            .map(Some)
            .map_err(|_| D::Error::custom("Invalid time")),
        _ => Err(D::Error::custom("Invalid time")),
    }
}

=======
>>>>>>> 7c19a075
#[cfg(test)]
mod tests {
    use super::*;
    use geoengine_datatypes::primitives::{BoundingBox2D, Coordinate2D};

    #[test]
    fn deserialize_get_map() {
        let query = "request=GetMap&service=WMS&version=1.3.0&layers=test&bbox=1,2,3,4&width=2&height=2&crs=foo&styles=ssss&format=image/png&time=2000-01-01T00:00:00.0Z/2000-01-02T00:00:00.0Z&transparent=true&bgcolor=#000000&sld=sld_spec&sld_body=sld_body&elevation=elevation&exceptions=exceptions";
        let parsed: WMSRequest = serde_urlencoded::from_str(query).unwrap();

        let request = WMSRequest::GetMap(GetMap {
            version: "1.3.0".into(),
            width: 2,
            layers: "test".into(),
            crs: "foo".into(),
            styles: "ssss".into(),
            time: Some(TimeInterval::new(946_684_800, 946_771_200).unwrap()),
            transparent: Some(true),
            bgcolor: Some("#000000".into()),
            sld: Some("sld_spec".into()),
            sld_body: Some("sld_body".into()),
            elevation: Some("elevation".into()),
            bbox: BoundingBox2D::new(Coordinate2D::new(1., 2.), Coordinate2D::new(3., 4.)).unwrap(),
            height: 2,
            format: GetMapFormat::ImagePng,
            exceptions: Some("exceptions".into()),
        });

        assert_eq!(parsed, request);
    }

    #[test]
    fn deserialize_get_map_not_time() {
        let query = "request=GetMap&service=WMS&version=1.3.0&layers=test&bbox=1,2,3,4&width=2&height=2&crs=foo&styles=ssss&format=image/png";
        let parsed: WMSRequest = serde_urlencoded::from_str(query).unwrap();

        let request = WMSRequest::GetMap(GetMap {
            version: "1.3.0".into(),
            width: 2,
            layers: "test".into(),
            crs: "foo".to_string(),
            styles: "ssss".into(),
            time: None,
            transparent: None,
            bgcolor: None,
            sld: None,
            sld_body: None,
            elevation: None,
            bbox: BoundingBox2D::new(Coordinate2D::new(1., 2.), Coordinate2D::new(3., 4.)).unwrap(),
            height: 2,
            format: GetMapFormat::ImagePng,
            exceptions: None,
        });

        assert_eq!(parsed, request);
    }
}<|MERGE_RESOLUTION|>--- conflicted
+++ resolved
@@ -5,7 +5,7 @@
 
 // TODO: ignore case for field names
 
-#[derive(PartialEq, Debug, Serialize, Deserialize)]
+#[derive(PartialEq, Debug, Deserialize, Serialize)]
 #[serde(tag = "request")]
 // TODO: evaluate overhead of large enum variant and maybe refactor it
 #[allow(clippy::pub_enum_variant_names, clippy::large_enum_variant)]
@@ -109,56 +109,6 @@
     // TODO: remaining fields
 }
 
-<<<<<<< HEAD
-/// Parse bbox, format is: "x1,y1,x2,y2"
-pub fn parse_bbox<'de, D>(deserializer: D) -> Result<BoundingBox2D, D::Error>
-where
-    D: serde::Deserializer<'de>,
-{
-    let s = String::deserialize(deserializer)?;
-
-    let split: Vec<Result<f64, std::num::ParseFloatError>> = s.split(',').map(str::parse).collect();
-
-    if let [Ok(x1), Ok(y1), Ok(x2), Ok(y2)] = *split.as_slice() {
-        BoundingBox2D::new(Coordinate2D::new(x1, y1), Coordinate2D::new(x2, y2))
-            .map_err(|_| D::Error::custom("Invalid bbox"))
-    } else {
-        Err(D::Error::custom("Invalid bbox"))
-    }
-}
-
-/// Parse the time string of a WMS request
-/// time is specified in ISO8601, it can either be an instant (single datetime) or an interval
-/// An interval is separated by "/". "Either the start value or the end value can be omitted to
-/// indicate no restriction on time in that direction."
-/// sources: - <http://docs.geoserver.org/2.8.x/en/user/services/wms/time.html#wms-time>
-///          - <http://www.ogcnetwork.net/node/178>
-pub fn parse_time<'de, D>(deserializer: D) -> Result<Option<TimeInterval>, D::Error>
-where
-    D: serde::Deserializer<'de>,
-{
-    // TODO: support relative time intervals
-
-    let s = <&str as serde::Deserialize>::deserialize(deserializer)?;
-
-    let split: Vec<_> = s
-        .split('/')
-        .map(|s| chrono::DateTime::parse_from_rfc3339(s))
-        .collect();
-
-    match *split.as_slice() {
-        [Ok(time)] => TimeInterval::new(time.timestamp(), time.timestamp())
-            .map(Some)
-            .map_err(|_| D::Error::custom("Invalid time")),
-        [Ok(start), Ok(end)] => TimeInterval::new(start.timestamp(), end.timestamp())
-            .map(Some)
-            .map_err(|_| D::Error::custom("Invalid time")),
-        _ => Err(D::Error::custom("Invalid time")),
-    }
-}
-
-=======
->>>>>>> 7c19a075
 #[cfg(test)]
 mod tests {
     use super::*;
