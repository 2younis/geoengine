use std::{
    collections::HashMap,
    convert::{TryFrom, TryInto},
    path::Path,
};

use crate::datasets::storage::{AddDataset, DatasetStore, MetaDataSuggestion, SuggestMetaData};
use crate::datasets::storage::{DatasetProviderDb, DatasetProviderListOptions};
use crate::datasets::upload::UploadRootPath;
use crate::datasets::{
    listing::DatasetProvider,
    storage::{CreateDataset, MetaDataDefinition},
    upload::Upload,
};
use crate::error;
use crate::error::Result;
use crate::handlers::authenticate;
use crate::util::user_input::UserInput;
use crate::{contexts::Context, datasets::storage::AutoCreateDataset};
use crate::{
    datasets::{listing::DatasetListOptions, upload::UploadDb},
    util::IdResponse,
};
use gdal::{vector::Layer, Dataset};
use gdal::{vector::OGRFieldType, DatasetOptions};
use geoengine_datatypes::{
    collections::VectorDataType,
    dataset::{DatasetId, DatasetProviderId, InternalDatasetId},
    primitives::FeatureDataType,
    spatial_reference::{SpatialReference, SpatialReferenceOption},
};
use geoengine_operators::{
    engine::{StaticMetaData, VectorQueryRectangle, VectorResultDescriptor},
    source::{
        OgrSourceColumnSpec, OgrSourceDataset, OgrSourceDatasetTimeType, OgrSourceDurationSpec,
        OgrSourceTimeFormat,
    },
    util::gdal::{gdal_open_dataset, gdal_open_dataset_ex},
};
use snafu::ResultExt;
use uuid::Uuid;
use warp::Filter;

pub(crate) fn list_providers_handler<C: Context>(
    ctx: C,
) -> impl Filter<Extract = (impl warp::Reply,), Error = warp::Rejection> + Clone {
    warp::path("providers")
        .and(warp::get())
        .and(authenticate(ctx.clone()))
        .and(warp::any().map(move || ctx.clone()))
        .and(warp::query())
        .and_then(list_providers)
}

// TODO: move into handler once async closures are available?
async fn list_providers<C: Context>(
    session: C::Session,
    ctx: C,
    options: DatasetProviderListOptions,
) -> Result<impl warp::Reply, warp::Rejection> {
    let list = ctx
        .dataset_db_ref()
        .await
        .list_dataset_providers(&session, options.validated()?)
        .await?;
    Ok(warp::reply::json(&list))
}

pub(crate) fn list_external_datasets_handler<C: Context>(
    ctx: C,
) -> impl Filter<Extract = (impl warp::Reply,), Error = warp::Rejection> + Clone {
    warp::path!("datasets" / "external" / Uuid)
        .map(DatasetProviderId)
        .and(warp::get())
        .and(authenticate(ctx.clone()))
        .and(warp::any().map(move || ctx.clone()))
        .and(warp::query())
        .and_then(list_external_datasets)
}

// TODO: move into handler once async closures are available?
async fn list_external_datasets<C: Context>(
    provider: DatasetProviderId,
    session: C::Session,
    ctx: C,
    options: DatasetListOptions,
) -> Result<impl warp::Reply, warp::Rejection> {
    let options = options.validated()?;
    let list = ctx
        .dataset_db_ref()
        .await
        .dataset_provider(&session, provider)
        .await?
        .list(options)
        .await?;
    // TODO: it appears errors here lead to the internal datasets being listed because the route also matches /datasets,
    Ok(warp::reply::json(&list))
}

/// Lists available [Datasets](crate::datasets::listing::DatasetListing).
///
/// # Example
///
/// ```text
/// GET /datasets?filter=Germany&offset=0&limit=2&order=NameAsc
/// Authorization: Bearer fc9b5dc2-a1eb-400f-aeed-a7845d9935c9
/// ```
/// Response:
/// ```text
/// [
///   {
///     "id": {
///       "internal": "9c874b9e-cea0-4553-b727-a13cb26ae4bb"
///     },
///     "name": "Germany",
///     "description": "Boundaries of Germany",
///     "tags": [],
///     "sourceOperator": "OgrSource",
///     "resultDescriptor": {
///       "vector": {
///         "dataType": "MultiPolygon",
///         "spatialReference": "EPSG:4326",
///         "columns": {}
///       }
///     }
///   }
/// ]
/// ```
pub(crate) fn list_datasets_handler<C: Context>(
    ctx: C,
) -> impl Filter<Extract = (impl warp::Reply,), Error = warp::Rejection> + Clone {
    warp::path("datasets")
        .and(warp::get())
        .and(authenticate(ctx.clone()))
        .and(warp::any().map(move || ctx.clone()))
        .and(warp::query())
        .and_then(list_datasets)
}

// TODO: move into handler once async closures are available?
async fn list_datasets<C: Context>(
    _session: C::Session,
    ctx: C,
    options: DatasetListOptions,
) -> Result<impl warp::Reply, warp::Rejection> {
    let options = options.validated()?;
    let list = ctx.dataset_db_ref().await.list(options).await?;
    Ok(warp::reply::json(&list))
}

/// Retrieves details about a [Dataset](crate::datasets::listing::DatasetListing) using the internal id.
///
/// # Example
///
/// ```text
/// GET /dataset/internal/9c874b9e-cea0-4553-b727-a13cb26ae4bb
/// Authorization: Bearer fc9b5dc2-a1eb-400f-aeed-a7845d9935c9
/// ```
/// Response:
/// ```text
/// {
///   "id": {
///     "internal": "9c874b9e-cea0-4553-b727-a13cb26ae4bb"
///   },
///   "name": "Germany",
///   "description": "Boundaries of Germany",
///   "resultDescriptor": {
///     "vector": {
///       "dataType": "MultiPolygon",
///       "spatialReference": "EPSG:4326",
///       "columns": {}
///     }
///   },
///   "sourceOperator": "OgrSource"
/// }
/// ```
pub(crate) fn get_dataset_handler<C: Context>(
    ctx: C,
) -> impl Filter<Extract = (impl warp::Reply,), Error = warp::Rejection> + Clone {
    warp::path!("dataset" / "internal" / Uuid)
        .map(|id: Uuid| DatasetId::Internal {
            dataset_id: InternalDatasetId(id),
        })
        .and(warp::get())
        .and(authenticate(ctx.clone()))
        .and(warp::any().map(move || ctx.clone()))
        .and_then(get_dataset)
}

// TODO: move into handler once async closures are available?
async fn get_dataset<C: Context>(
    dataset: DatasetId,
    _session: C::Session,
    ctx: C,
) -> Result<impl warp::Reply, warp::Rejection> {
    let dataset = ctx.dataset_db_ref().await.load(&dataset).await?;
    Ok(warp::reply::json(&dataset))
}

/// Creates a new [Dataset](CreateDataset) using previously uploaded files.
/// Information about the file contents must be manually supplied.
///
/// # Example
///
/// ```text
/// POST /dataset
/// Authorization: Bearer fc9b5dc2-a1eb-400f-aeed-a7845d9935c9
///
/// {
///   "upload": "420b06de-0a7e-45cb-9c1c-ea901b46ab69",
///   "definition": {
///     "properties": {
///       "name": "Germany Border",
///       "description": "The Outline of Germany",
///       "sourceOperator": "OgrSource"
///     },
///     "metaData": {
///       "OgrMetaData": {
///         "loadingInfo": {
///           "fileName": "germany_polygon.gpkg",
///           "layerName": "test_germany",
///           "dataType": "MultiPolygon",
///           "time": "none",
///           "columns": {
///             "x": "",
///             "y": null,
///             "text": [],
///             "float": [],
///             "int": []
///           },
///           "forceOgrTimeFilter": false,
///           "onError": "ignore"
///         },
///         "resultDescriptor": {
///           "dataType": "MultiPolygon",
///           "spatialReference": "EPSG:4326",
///           "columns": {}
///         }
///       }
///     }
///   }
/// }
/// ```
/// Response:
/// ```text
/// {
///   "id": {
///     "internal": "8d3471ab-fcf7-4c1b-bbc1-00477adf07c8"
///   }
/// }
/// ```
pub(crate) fn create_dataset_handler<C: Context>(
    ctx: C,
) -> impl Filter<Extract = (impl warp::Reply,), Error = warp::Rejection> + Clone {
    warp::path("dataset")
        .and(warp::post())
        .and(authenticate(ctx.clone()))
        .and(warp::any().map(move || ctx.clone()))
        .and(warp::body::json())
        .and_then(create_dataset)
}

// TODO: move into handler once async closures are available?
async fn create_dataset<C: Context>(
    session: C::Session,
    ctx: C,
    create: CreateDataset,
) -> Result<impl warp::Reply, warp::Rejection> {
    let upload = ctx
        .dataset_db_ref()
        .await
        .get_upload(&session, create.upload)
        .await?;

    let mut definition = create.definition;

    adjust_user_path_to_upload_path(&mut definition.meta_data, &upload)?;

    let mut db = ctx.dataset_db_ref_mut().await;
    let meta_data = db.wrap_meta_data(definition.meta_data);
    let id = db
        .add_dataset(&session, definition.properties.validated()?, meta_data)
        .await?;

    Ok(warp::reply::json(&IdResponse::from(id)))
}

fn adjust_user_path_to_upload_path(meta: &mut MetaDataDefinition, upload: &Upload) -> Result<()> {
    match meta {
        crate::datasets::storage::MetaDataDefinition::MockMetaData(_) => {}
        crate::datasets::storage::MetaDataDefinition::OgrMetaData(m) => {
            m.loading_info.file_name = upload.adjust_file_path(&m.loading_info.file_name)?;
        }
        crate::datasets::storage::MetaDataDefinition::GdalMetaDataRegular(m) => {
            m.params.file_path = upload.adjust_file_path(&m.params.file_path)?;
        }
        crate::datasets::storage::MetaDataDefinition::GdalStatic(m) => {
            m.params.file_path = upload.adjust_file_path(&m.params.file_path)?;
        }
    }
    Ok(())
}

/// Creates a new [Dataset](AutoCreateDataset) using previously uploaded files.
/// The format of the files will be automatically detected when possible.
///
/// # Example
///
/// ```text
/// POST /dataset
/// Authorization: Bearer fc9b5dc2-a1eb-400f-aeed-a7845d9935c9
///
/// {
///   "upload": "420b06de-0a7e-45cb-9c1c-ea901b46ab69",
///   "datasetName": "Germany Border (auto)",
///   "datasetDescription": "The Outline of Germany (auto detected format)",
///   "mainFile": "germany_polygon.gpkg"
/// }
/// ```
/// Response:
/// ```text
/// {
///   "id": {
///     "internal": "664d4b3c-c9d7-4e57-b34d-8c709c1c26e8"
///   }
/// }
/// ```
pub(crate) fn auto_create_dataset_handler<C: Context>(
    ctx: C,
) -> impl Filter<Extract = (impl warp::Reply,), Error = warp::Rejection> + Clone {
    warp::path!("dataset" / "auto")
        .and(warp::post())
        .and(authenticate(ctx.clone()))
        .and(warp::any().map(move || ctx.clone()))
        .and(warp::body::json())
        .and_then(auto_create_dataset)
}

// TODO: move into handler once async closures are available?
async fn auto_create_dataset<C: Context>(
    session: C::Session,
    ctx: C,
    create: AutoCreateDataset,
) -> Result<impl warp::Reply, warp::Rejection> {
    let upload = ctx
        .dataset_db_ref()
        .await
        .get_upload(&session, create.upload)
        .await?;

    let create = create.validated()?.user_input;

    let main_file_path = upload.id.root_path()?.join(&create.main_file);
    let meta_data = auto_detect_meta_data_definition(&main_file_path)?;

    let properties = AddDataset {
        id: None,
        name: create.dataset_name,
        description: create.dataset_description,
        source_operator: meta_data.source_operator_type().to_owned(),
        symbology: None,
        provenance: None,
    };

    let mut db = ctx.dataset_db_ref_mut().await;
    let meta_data = db.wrap_meta_data(meta_data);
    let id = db
        .add_dataset(&session, properties.validated()?, meta_data)
        .await?;

    Ok(warp::reply::json(&IdResponse::from(id)))
}

pub(crate) fn suggest_meta_data_handler<C: Context>(
    ctx: C,
) -> impl Filter<Extract = (impl warp::Reply,), Error = warp::Rejection> + Clone {
    warp::path!("dataset" / "suggest")
        .and(warp::get())
        .and(authenticate(ctx.clone()))
        .and(warp::any().map(move || ctx.clone()))
        .and(warp::query())
        .and_then(suggest_meta_data)
}

// TODO: move into handler once async closures are available?
async fn suggest_meta_data<C: Context>(
    session: C::Session,
    ctx: C,
    suggest: SuggestMetaData,
) -> Result<impl warp::Reply, warp::Rejection> {
    let upload = ctx
        .dataset_db_ref()
        .await
        .get_upload(&session, suggest.upload)
        .await?;

    let main_file = suggest
        .main_file
        .or_else(|| suggest_main_file(&upload))
        .ok_or(error::Error::NoMainFileCandidateFound)?;

    let main_file_path = upload.id.root_path()?.join(&main_file);

    let meta_data = auto_detect_meta_data_definition(&main_file_path)?;

    Ok(warp::reply::json(&MetaDataSuggestion {
        main_file,
        meta_data,
    }))
}

fn suggest_main_file(upload: &Upload) -> Option<String> {
    let known_extensions = ["csv", "shp", "json", "geojson", "gpkg", "sqlite"]; // TODO: rasters

    if upload.files.len() == 1 {
        return Some(upload.files[0].name.clone());
    }

    let mut sorted_files = upload.files.clone();
    sorted_files.sort_by(|a, b| b.byte_size.cmp(&a.byte_size));

    for file in sorted_files {
        if known_extensions.iter().any(|ext| file.name.ends_with(ext)) {
            return Some(file.name);
        }
    }
    None
}

fn auto_detect_meta_data_definition(main_file_path: &Path) -> Result<MetaDataDefinition> {
    let dataset = gdal_open_dataset(main_file_path).context(error::Operator)?;
    let layer = {
        if let Ok(layer) = dataset.layer(0) {
            layer
        } else {
            // TODO: handle Raster datasets as well
            return Err(crate::error::Error::DatasetHasNoAutoImportableLayer);
        }
    };

    let columns_map = detect_columns(&layer);
    let columns_vecs = column_map_to_column_vecs(&columns_map);

    let mut geometry = detect_vector_geometry(&dataset);
    let mut x = "".to_owned();
    let mut y: Option<String> = None;

    if geometry.data_type == VectorDataType::Data {
        // help Gdal detecting geometry
        if let Some(auto_detect) = gdal_autodetect(main_file_path, &columns_vecs.text) {
            geometry = detect_vector_geometry(&auto_detect.dataset);
            if geometry.data_type != VectorDataType::Data {
                x = auto_detect.x;
                y = auto_detect.y;
            }
        }
    }

    let time = detect_time_type(&columns_vecs);

    Ok(MetaDataDefinition::OgrMetaData(StaticMetaData::<
        _,
        _,
        VectorQueryRectangle,
    > {
        loading_info: OgrSourceDataset {
            file_name: main_file_path.into(),
            layer_name: geometry.layer_name.unwrap_or_else(|| layer.name()),
            data_type: Some(geometry.data_type),
            time,
            columns: Some(OgrSourceColumnSpec {
                x,
                y,
                int: columns_vecs.int,
                float: columns_vecs.float,
                text: columns_vecs.text,
                rename: None,
            }),
            force_ogr_time_filter: false,
            force_ogr_spatial_filter: false,
            on_error: geoengine_operators::source::OgrSourceErrorSpec::Ignore,
<<<<<<< HEAD
=======
            provenance: None,
            sql_query: None,
>>>>>>> cfbaa1a1
        },
        result_descriptor: VectorResultDescriptor {
            data_type: geometry.data_type,
            spatial_reference: geometry.spatial_reference,
            columns: columns_map
                .into_iter()
                .filter_map(|(k, v)| v.try_into().map(|v| (k, v)).ok()) // ignore all columns here that don't have a corresponding type in our collections
                .collect(),
        },
        phantom: Default::default(),
    }))
}

/// create Gdal dataset with autodetect parameters based on available columns
fn gdal_autodetect(path: &Path, columns: &[String]) -> Option<GdalAutoDetect> {
    let columns_lower = columns.iter().map(|s| s.to_lowercase()).collect::<Vec<_>>();

    // TODO: load candidates from config
    let xy = [("x", "y"), ("lon", "lat"), ("longitude", "latitude")];

    for (x, y) in xy {
        let mut found_x = None;
        let mut found_y = None;

        for (column_lower, column) in columns_lower.iter().zip(columns) {
            if x == column_lower {
                found_x = Some(column);
            }

            if y == column_lower {
                found_y = Some(column);
            }

            if let (Some(x), Some(y)) = (found_x, found_y) {
                let mut dataset_options = DatasetOptions::default();

                let open_opts = &[
                    &format!("X_POSSIBLE_NAMES={}", x),
                    &format!("Y_POSSIBLE_NAMES={}", y),
                    "AUTODETECT_TYPE=YES",
                ];

                dataset_options.open_options = Some(open_opts);

                return gdal_open_dataset_ex(path, dataset_options)
                    .ok()
                    .map(|dataset| GdalAutoDetect {
                        dataset,
                        x: x.clone(),
                        y: Some(y.clone()),
                    });
            }
        }
    }

    // TODO: load candidates from config
    let geoms = ["geom", "wkt"];
    for geom in geoms {
        for (column_lower, column) in columns_lower.iter().zip(columns) {
            if geom == column_lower {
                let mut dataset_options = DatasetOptions::default();

                let open_opts = &[
                    &format!("GEOM_POSSIBLE_NAMES={}", column),
                    "AUTODETECT_TYPE=YES",
                ];

                dataset_options.open_options = Some(open_opts);

                return gdal_open_dataset_ex(path, dataset_options)
                    .ok()
                    .map(|dataset| GdalAutoDetect {
                        dataset,
                        x: geom.to_owned(),
                        y: None,
                    });
            }
        }
    }

    None
}

fn detect_time_type(columns: &Columns) -> OgrSourceDatasetTimeType {
    // TODO: load candidate names from config
    let known_start = [
        "start",
        "time",
        "begin",
        "date",
        "time_start",
        "start time",
        "date_start",
        "start date",
        "datetime",
        "date_time",
        "date time",
        "event",
        "timestamp",
        "time_from",
        "t1",
        "t",
    ];
    let known_end = [
        "end",
        "stop",
        "time2",
        "date2",
        "time_end",
        "time_stop",
        "time end",
        "time stop",
        "end time",
        "stop time",
        "date_end",
        "date_stop",
        "date end",
        "date stop",
        "end date",
        "stop date",
        "time_to",
        "t2",
    ];
    let known_duration = ["duration", "length", "valid for", "valid_for"];

    let mut start = None;
    let mut end = None;
    for column in &columns.date {
        if known_start.contains(&column.as_ref()) && start.is_none() {
            start = Some(column);
        } else if known_end.contains(&column.as_ref()) && end.is_none() {
            end = Some(column);
        }

        if start.is_some() && end.is_some() {
            break;
        }
    }

    let duration = columns
        .int
        .iter()
        .find(|c| known_duration.contains(&c.as_ref()));

    match (start, end, duration) {
        (Some(start), Some(end), _) => OgrSourceDatasetTimeType::StartEnd {
            start_field: start.clone(),
            start_format: OgrSourceTimeFormat::Auto,
            end_field: end.clone(),
            end_format: OgrSourceTimeFormat::Auto,
        },
        (Some(start), None, Some(duration)) => OgrSourceDatasetTimeType::StartDuration {
            start_field: start.clone(),
            start_format: OgrSourceTimeFormat::Auto,
            duration_field: duration.clone(),
        },
        (Some(start), None, None) => OgrSourceDatasetTimeType::Start {
            start_field: start.clone(),
            start_format: OgrSourceTimeFormat::Auto,
            duration: OgrSourceDurationSpec::Zero,
        },
        _ => OgrSourceDatasetTimeType::None,
    }
}

fn detect_vector_geometry(dataset: &Dataset) -> DetectedGeometry {
    for layer in dataset.layers() {
        for g in layer.defn().geom_fields() {
            if let Ok(data_type) = VectorDataType::try_from_ogr_type_code(g.field_type()) {
                return DetectedGeometry {
                    layer_name: Some(layer.name()),
                    data_type,
                    spatial_reference: g
                        .spatial_ref()
                        .context(error::Gdal)
                        .and_then(|s| {
                            let s: Result<SpatialReference> = s.try_into().context(error::DataType);
                            s
                        })
                        .map(Into::into)
                        .unwrap_or(SpatialReferenceOption::Unreferenced),
                };
            }
        }
    }

    // fallback type if no geometry was found
    DetectedGeometry {
        layer_name: None,
        data_type: VectorDataType::Data,
        spatial_reference: SpatialReferenceOption::Unreferenced,
    }
}

struct GdalAutoDetect {
    dataset: Dataset,
    x: String,
    y: Option<String>,
}

struct DetectedGeometry {
    layer_name: Option<String>,
    data_type: VectorDataType,
    spatial_reference: SpatialReferenceOption,
}

struct Columns {
    int: Vec<String>,
    float: Vec<String>,
    text: Vec<String>,
    date: Vec<String>,
}

enum ColumnDataType {
    Int,
    Float,
    Text,
    Date,
    Unknown,
}

impl TryFrom<ColumnDataType> for FeatureDataType {
    type Error = error::Error;

    fn try_from(value: ColumnDataType) -> Result<Self, Self::Error> {
        match value {
            ColumnDataType::Int => Ok(FeatureDataType::Int),
            ColumnDataType::Float => Ok(FeatureDataType::Float),
            ColumnDataType::Text => Ok(FeatureDataType::Text),
            _ => Err(error::Error::NoFeatureDataTypeForColumnDataType),
        }
    }
}

fn detect_columns(layer: &Layer) -> HashMap<String, ColumnDataType> {
    let mut columns = HashMap::default();

    for field in layer.defn().fields() {
        let field_type = field.field_type();

        let data_type = match field_type {
            OGRFieldType::OFTInteger | OGRFieldType::OFTInteger64 => ColumnDataType::Int,
            OGRFieldType::OFTReal => ColumnDataType::Float,
            OGRFieldType::OFTString => ColumnDataType::Text,
            OGRFieldType::OFTDate | OGRFieldType::OFTDateTime => ColumnDataType::Date,
            _ => ColumnDataType::Unknown,
        };

        columns.insert(field.name(), data_type);
    }

    columns
}

fn column_map_to_column_vecs(columns: &HashMap<String, ColumnDataType>) -> Columns {
    let mut int = Vec::new();
    let mut float = Vec::new();
    let mut text = Vec::new();
    let mut date = Vec::new();

    for (k, v) in columns {
        match v {
            ColumnDataType::Int => int.push(k.clone()),
            ColumnDataType::Float => float.push(k.clone()),
            ColumnDataType::Text => text.push(k.clone()),
            ColumnDataType::Date => date.push(k.clone()),
            ColumnDataType::Unknown => {}
        }
    }

    Columns {
        int,
        float,
        text,
        date,
    }
}

#[cfg(test)]
mod tests {
    use std::{path::PathBuf, str::FromStr};

    use super::*;
    use crate::contexts::{InMemoryContext, Session, SimpleContext, SimpleSession};
    use crate::datasets::storage::{AddDataset, DatasetStore};
    use crate::error::Result;
    use crate::projects::{PointSymbology, Symbology};
    use geoengine_datatypes::collections::VectorDataType;
    use geoengine_datatypes::spatial_reference::SpatialReferenceOption;
    use geoengine_operators::engine::{StaticMetaData, VectorResultDescriptor};
    use geoengine_operators::source::{OgrSourceDataset, OgrSourceErrorSpec};
    use serde_json::json;

    #[tokio::test]
    #[allow(clippy::too_many_lines)]
    async fn test_list_datasets() -> Result<()> {
        let ctx = InMemoryContext::default();

        let session_id = ctx.default_session_ref().await.id();

        let descriptor = VectorResultDescriptor {
            data_type: VectorDataType::MultiPoint,
            spatial_reference: SpatialReferenceOption::Unreferenced,
            columns: Default::default(),
        };

        let id = DatasetId::Internal {
            dataset_id: InternalDatasetId::from_str("370e99ec-9fd8-401d-828d-d67b431a8742")
                .unwrap(),
        };
        let ds = AddDataset {
            id: Some(id),
            name: "OgrDataset".to_string(),
            description: "My Ogr dataset".to_string(),
            source_operator: "OgrSource".to_string(),
            symbology: None,
            provenance: None,
        };

        let meta = StaticMetaData {
            loading_info: OgrSourceDataset {
                file_name: Default::default(),
                layer_name: "".to_string(),
                data_type: None,
                time: Default::default(),
                columns: None,
                force_ogr_time_filter: false,
                force_ogr_spatial_filter: false,
                on_error: OgrSourceErrorSpec::Ignore,
<<<<<<< HEAD
=======
                provenance: None,
                sql_query: None,
>>>>>>> cfbaa1a1
            },
            result_descriptor: descriptor.clone(),
            phantom: Default::default(),
        };

        let _id = ctx
            .dataset_db_ref_mut()
            .await
            .add_dataset(&SimpleSession::default(), ds.validated()?, Box::new(meta))
            .await?;

        let id2 = DatasetId::Internal {
            dataset_id: InternalDatasetId::from_str("370e99ec-9fd8-401d-828d-d67b431a8742")
                .unwrap(),
        };
        let ds = AddDataset {
            id: Some(id2),
            name: "OgrDataset2".to_string(),
            description: "My Ogr dataset2".to_string(),
            source_operator: "OgrSource".to_string(),
            symbology: Some(Symbology::Point(PointSymbology::default())),
            provenance: None,
        };

        let meta = StaticMetaData {
            loading_info: OgrSourceDataset {
                file_name: Default::default(),
                layer_name: "".to_string(),
                data_type: None,
                time: Default::default(),
                columns: None,
                force_ogr_time_filter: false,
                force_ogr_spatial_filter: false,
                on_error: OgrSourceErrorSpec::Ignore,
<<<<<<< HEAD
=======
                provenance: None,
                sql_query: None,
>>>>>>> cfbaa1a1
            },
            result_descriptor: descriptor,
            phantom: Default::default(),
        };

        let _id2 = ctx
            .dataset_db_ref_mut()
            .await
            .add_dataset(&SimpleSession::default(), ds.validated()?, Box::new(meta))
            .await?;

        let res = warp::test::request()
            .method("GET")
            .path(&format!(
                "/datasets?{}",
                &serde_urlencoded::to_string([
                    ("order", "NameDesc"),
                    ("offset", "0"),
                    ("limit", "2"),
                ])
                .unwrap()
            ))
            .header("Content-Length", "0")
            .header(
                "Authorization",
                format!("Bearer {}", session_id.to_string()),
            )
            .reply(&list_datasets_handler(ctx))
            .await;

        assert_eq!(res.status(), 200);

        let body: String = String::from_utf8(res.body().to_vec()).unwrap();

        assert_eq!(
            body,
            json!([{
                "id": {
                    "type": "internal",
                    "datasetId": "370e99ec-9fd8-401d-828d-d67b431a8742"
                },
                "name": "OgrDataset2",
                "description": "My Ogr dataset2",
                "tags": [],
                "sourceOperator": "OgrSource",
                "resultDescriptor": {
                    "type": "vector",
                    "dataType": "MultiPoint",
                    "spatialReference": "",
                    "columns": {}
                },
                "symbology": {
                    "type": "point",
                    "radius": {
                        "type": "static",
                        "value": 10
                    },
                    "fillColor": {
                        "type": "static",
                        "color": [255, 255, 255, 255]
                    },
                    "stroke": {
                        "width": {
                            "type": "static",
                            "value": 1
                        },
                        "color": {
                            "type": "static",
                            "color": [0, 0, 0, 255]
                        }
                    },
                    "text": null
                }
            }, {
                "id": {
                    "type": "internal",
                    "datasetId": "370e99ec-9fd8-401d-828d-d67b431a8742"
                },
                "name": "OgrDataset",
                "description": "My Ogr dataset",
                "tags": [],
                "sourceOperator": "OgrSource",
                "resultDescriptor": {
                    "type": "vector",
                    "dataType": "MultiPoint",
                    "spatialReference": "",
                    "columns": {}
                },
                "symbology": null
            }])
            .to_string()
        );

        Ok(())
    }

    #[tokio::test]
    async fn create_dataset() {
        let ctx = InMemoryContext::default();

        let session_id = ctx.default_session_ref().await.id();

        let s = r#"{
            "upload": "1f7e3e75-4d20-4c91-9497-7f4df7604b62",
            "definition": {
                "properties": {
                    "id": null,
                    "name": "Uploaded Natural Earth 10m Ports",
                    "description": "Ports from Natural Earth",
                    "sourceOperator": "OgrSource"
                },
                "metaData": {
                    "type": "OgrMetaData",
                    "loadingInfo": {
                        "fileName": "operators/test-data/vector/data/ne_10m_ports/ne_10m_ports.shp",
                        "layerName": "ne_10m_ports",
                        "dataType": "MultiPoint",
                        "time": {
                            "type": "none"
                        },
                        "columns": {
                            "x": "",
                            "y": null,
                            "float": ["natlscale"],
                            "int": ["scalerank"],
                            "text": ["featurecla", "name", "website"]
                        },
                        "forceOgrTimeGilter": false,
                        "onError": "ignore",
                        "provenance": null
                    },
                    "resultDescriptor": {
                        "dataType": "MultiPoint",
                        "spatialReference": "EPSG:4326",
                        "columns": {
                            "website": "text",
                            "name": "text",
                            "natlscale": "float",
                            "scalerank": "int",
                            "featurecla": "text"
                        }
                    }                    
                }
            }
        }"#;

        let res = warp::test::request()
            .method("POST")
            .path("/dataset")
            .header("Content-Length", "0")
            .header(
                "Authorization",
                format!("Bearer {}", session_id.to_string()),
            )
            .body(s)
            .reply(&create_dataset_handler(ctx))
            .await;

        assert_eq!(res.status(), 500, "{:?}", res.body());

        // TODO: add a success test case once it is clear how to upload data from within a test
    }

    #[test]
    fn it_auto_detects() {
        let mut meta_data = auto_detect_meta_data_definition(
            &PathBuf::from_str("../operators/test-data/vector/data/ne_10m_ports/ne_10m_ports.shp")
                .unwrap(),
        )
        .unwrap();

        if let MetaDataDefinition::OgrMetaData(meta_data) = &mut meta_data {
            if let Some(columns) = &mut meta_data.loading_info.columns {
                columns.text.sort();
            }
        }

        assert_eq!(
            meta_data,
            MetaDataDefinition::OgrMetaData(StaticMetaData {
                loading_info: OgrSourceDataset {
                    file_name: "../operators/test-data/vector/data/ne_10m_ports/ne_10m_ports.shp"
                        .into(),
                    layer_name: "ne_10m_ports".to_string(),
                    data_type: Some(VectorDataType::MultiPoint),
                    time: OgrSourceDatasetTimeType::None,
                    columns: Some(OgrSourceColumnSpec {
                        x: "".to_string(),
                        y: None,
                        int: vec!["scalerank".to_string()],
                        float: vec!["natlscale".to_string()],
                        text: vec![
                            "featurecla".to_string(),
                            "name".to_string(),
                            "website".to_string(),
                        ],
                        rename: None,
                    }),
                    force_ogr_time_filter: false,
                    force_ogr_spatial_filter: false,
                    on_error: OgrSourceErrorSpec::Ignore,
<<<<<<< HEAD
=======
                    provenance: None,
                    sql_query: None,
>>>>>>> cfbaa1a1
                },
                result_descriptor: VectorResultDescriptor {
                    data_type: VectorDataType::MultiPoint,
                    spatial_reference: SpatialReference::epsg_4326().into(),
                    columns: [
                        ("name".to_string(), FeatureDataType::Text),
                        ("scalerank".to_string(), FeatureDataType::Int),
                        ("website".to_string(), FeatureDataType::Text),
                        ("natlscale".to_string(), FeatureDataType::Float),
                        ("featurecla".to_string(), FeatureDataType::Text),
                    ]
                    .iter()
                    .cloned()
                    .collect(),
                },
                phantom: Default::default(),
            })
        );
    }

    #[test]
    fn it_detects_time_json() {
        let mut meta_data = auto_detect_meta_data_definition(
            &PathBuf::from_str("../operators/test-data/vector/data/points_with_iso_time.json")
                .unwrap(),
        )
        .unwrap();

        if let MetaDataDefinition::OgrMetaData(meta_data) = &mut meta_data {
            if let Some(columns) = &mut meta_data.loading_info.columns {
                columns.text.sort();
            }
        }

        assert_eq!(
            meta_data,
            MetaDataDefinition::OgrMetaData(StaticMetaData {
                loading_info: OgrSourceDataset {
                    file_name: "../operators/test-data/vector/data/points_with_iso_time.json"
                        .into(),
                    layer_name: "points_with_iso_time".to_string(),
                    data_type: Some(VectorDataType::MultiPoint),
                    time: OgrSourceDatasetTimeType::StartEnd {
                        start_field: "time_start".to_owned(),
                        start_format: OgrSourceTimeFormat::Auto,
                        end_field: "time_end".to_owned(),
                        end_format: OgrSourceTimeFormat::Auto,
                    },
                    columns: Some(OgrSourceColumnSpec {
                        x: "".to_string(),
                        y: None,
                        float: vec![],
                        int: vec![],
                        text: vec![],
                        rename: None,
                    }),
                    force_ogr_time_filter: false,
                    force_ogr_spatial_filter: false,
                    on_error: OgrSourceErrorSpec::Ignore,
<<<<<<< HEAD
=======
                    provenance: None,
                    sql_query: None,
>>>>>>> cfbaa1a1
                },
                result_descriptor: VectorResultDescriptor {
                    data_type: VectorDataType::MultiPoint,
                    spatial_reference: SpatialReference::epsg_4326().into(),
                    columns: [].iter().cloned().collect(),
                },
                phantom: Default::default()
            })
        );
    }

    #[test]
    fn it_detects_time_gpkg() {
        let mut meta_data = auto_detect_meta_data_definition(
            &PathBuf::from_str("../operators/test-data/vector/data/points_with_time.gpkg").unwrap(),
        )
        .unwrap();

        if let MetaDataDefinition::OgrMetaData(meta_data) = &mut meta_data {
            if let Some(columns) = &mut meta_data.loading_info.columns {
                columns.text.sort();
            }
        }

        assert_eq!(
            meta_data,
            MetaDataDefinition::OgrMetaData(StaticMetaData {
                loading_info: OgrSourceDataset {
                    file_name: "../operators/test-data/vector/data/points_with_time.gpkg".into(),
                    layer_name: "points_with_time".to_string(),
                    data_type: Some(VectorDataType::MultiPoint),
                    time: OgrSourceDatasetTimeType::StartEnd {
                        start_field: "time_start".to_owned(),
                        start_format: OgrSourceTimeFormat::Auto,
                        end_field: "time_end".to_owned(),
                        end_format: OgrSourceTimeFormat::Auto,
                    },
                    columns: Some(OgrSourceColumnSpec {
                        x: "".to_string(),
                        y: None,
                        float: vec![],
                        int: vec![],
                        text: vec![],
                        rename: None,
                    }),
                    force_ogr_time_filter: false,
                    force_ogr_spatial_filter: false,
                    on_error: OgrSourceErrorSpec::Ignore,
<<<<<<< HEAD
=======
                    provenance: None,
                    sql_query: None,
>>>>>>> cfbaa1a1
                },
                result_descriptor: VectorResultDescriptor {
                    data_type: VectorDataType::MultiPoint,
                    spatial_reference: SpatialReference::epsg_4326().into(),
                    columns: [].iter().cloned().collect(),
                },
                phantom: Default::default(),
            })
        );
    }

    #[test]
    fn it_detects_time_shp() {
        let mut meta_data = auto_detect_meta_data_definition(
            &PathBuf::from_str("../operators/test-data/vector/data/points_with_date.shp").unwrap(),
        )
        .unwrap();

        if let MetaDataDefinition::OgrMetaData(meta_data) = &mut meta_data {
            if let Some(columns) = &mut meta_data.loading_info.columns {
                columns.text.sort();
            }
        }

        assert_eq!(
            meta_data,
            MetaDataDefinition::OgrMetaData(StaticMetaData {
                loading_info: OgrSourceDataset {
                    file_name: "../operators/test-data/vector/data/points_with_date.shp".into(),
                    layer_name: "points_with_date".to_string(),
                    data_type: Some(VectorDataType::MultiPoint),
                    time: OgrSourceDatasetTimeType::StartEnd {
                        start_field: "time_start".to_owned(),
                        start_format: OgrSourceTimeFormat::Auto,
                        end_field: "time_end".to_owned(),
                        end_format: OgrSourceTimeFormat::Auto,
                    },
                    columns: Some(OgrSourceColumnSpec {
                        x: "".to_string(),
                        y: None,
                        float: vec![],
                        int: vec![],
                        text: vec![],
                        rename: None,
                    }),
                    force_ogr_time_filter: false,
                    force_ogr_spatial_filter: false,
                    on_error: OgrSourceErrorSpec::Ignore,
<<<<<<< HEAD
=======
                    provenance: None,
                    sql_query: None,
>>>>>>> cfbaa1a1
                },
                result_descriptor: VectorResultDescriptor {
                    data_type: VectorDataType::MultiPoint,
                    spatial_reference: SpatialReference::epsg_4326().into(),
                    columns: [].iter().cloned().collect(),
                },
                phantom: Default::default(),
            })
        );
    }

    #[test]
    fn it_detects_time_start_duration() {
        let mut meta_data = auto_detect_meta_data_definition(
            &PathBuf::from_str(
                "../operators/test-data/vector/data/points_with_iso_start_duration.json",
            )
            .unwrap(),
        )
        .unwrap();

        if let MetaDataDefinition::OgrMetaData(meta_data) = &mut meta_data {
            if let Some(columns) = &mut meta_data.loading_info.columns {
                columns.text.sort();
            }
        }

        assert_eq!(
            meta_data,
            MetaDataDefinition::OgrMetaData(StaticMetaData {
                loading_info: OgrSourceDataset {
                    file_name:
                        "../operators/test-data/vector/data/points_with_iso_start_duration.json"
                            .into(),
                    layer_name: "points_with_iso_start_duration".to_string(),
                    data_type: Some(VectorDataType::MultiPoint),
                    time: OgrSourceDatasetTimeType::StartDuration {
                        start_field: "time_start".to_owned(),
                        start_format: OgrSourceTimeFormat::Auto,
                        duration_field: "duration".to_owned(),
                    },
                    columns: Some(OgrSourceColumnSpec {
                        x: "".to_string(),
                        y: None,
                        float: vec![],
                        int: vec!["duration".to_owned()],
                        text: vec![],
                        rename: None,
                    }),
                    force_ogr_time_filter: false,
                    force_ogr_spatial_filter: false,
                    on_error: OgrSourceErrorSpec::Ignore,
<<<<<<< HEAD
=======
                    provenance: None,
                    sql_query: None,
>>>>>>> cfbaa1a1
                },
                result_descriptor: VectorResultDescriptor {
                    data_type: VectorDataType::MultiPoint,
                    spatial_reference: SpatialReference::epsg_4326().into(),
                    columns: [("duration".to_owned(), FeatureDataType::Int)]
                        .iter()
                        .cloned()
                        .collect(),
                },
                phantom: Default::default()
            })
        );
    }

    #[test]
    fn it_detects_csv() {
        let mut meta_data = auto_detect_meta_data_definition(
            &PathBuf::from_str("../operators/test-data/vector/data/lonlat.csv").unwrap(),
        )
        .unwrap();

        if let MetaDataDefinition::OgrMetaData(meta_data) = &mut meta_data {
            if let Some(columns) = &mut meta_data.loading_info.columns {
                columns.text.sort();
            }
        }

        assert_eq!(
            meta_data,
            MetaDataDefinition::OgrMetaData(StaticMetaData {
                loading_info: OgrSourceDataset {
                    file_name: "../operators/test-data/vector/data/lonlat.csv".into(),
                    layer_name: "lonlat".to_string(),
                    data_type: Some(VectorDataType::MultiPoint),
                    time: OgrSourceDatasetTimeType::None,
                    columns: Some(OgrSourceColumnSpec {
                        x: "Longitude".to_string(),
                        y: Some("Latitude".to_string()),
                        float: vec![],
                        int: vec![],
                        text: vec![
                            "Latitude".to_string(),
                            "Longitude".to_string(),
                            "Name".to_string()
                        ],
                        rename: None,
                    }),
                    force_ogr_time_filter: false,
                    force_ogr_spatial_filter: false,
                    on_error: OgrSourceErrorSpec::Ignore,
<<<<<<< HEAD
=======
                    provenance: None,
                    sql_query: None,
>>>>>>> cfbaa1a1
                },
                result_descriptor: VectorResultDescriptor {
                    data_type: VectorDataType::MultiPoint,
                    spatial_reference: SpatialReferenceOption::Unreferenced,
                    columns: [
                        ("Latitude".to_string(), FeatureDataType::Text),
                        ("Longitude".to_string(), FeatureDataType::Text),
                        ("Name".to_string(), FeatureDataType::Text)
                    ]
                    .iter()
                    .cloned()
                    .collect(),
                },
                phantom: Default::default()
            })
        );
    }

    #[tokio::test]
    async fn get_dataset() -> Result<()> {
        let ctx = InMemoryContext::default();

        let session_id = ctx.default_session_ref().await.id();

        let descriptor = VectorResultDescriptor {
            data_type: VectorDataType::Data,
            spatial_reference: SpatialReferenceOption::Unreferenced,
            columns: Default::default(),
        };

        let ds = AddDataset {
            id: None,
            name: "OgrDataset".to_string(),
            description: "My Ogr dataset".to_string(),
            source_operator: "OgrSource".to_string(),
            symbology: None,
            provenance: None,
        };

        let meta = StaticMetaData {
            loading_info: OgrSourceDataset {
                file_name: Default::default(),
                layer_name: "".to_string(),
                data_type: None,
                time: Default::default(),
                columns: None,
                force_ogr_time_filter: false,
                force_ogr_spatial_filter: false,
                on_error: OgrSourceErrorSpec::Ignore,
<<<<<<< HEAD
=======
                provenance: None,
                sql_query: None,
>>>>>>> cfbaa1a1
            },
            result_descriptor: descriptor,
            phantom: Default::default(),
        };

        let id = ctx
            .dataset_db_ref_mut()
            .await
            .add_dataset(
                &*ctx.default_session_ref().await,
                ds.validated()?,
                Box::new(meta),
            )
            .await?;

        let res = warp::test::request()
            .method("GET")
            .path(&format!("/dataset/internal/{}", id.internal().unwrap()))
            .header("Content-Length", "0")
            .header(
                "Authorization",
                format!("Bearer {}", session_id.to_string()),
            )
            .reply(&get_dataset_handler(ctx))
            .await;

        assert_eq!(res.status(), 200);

        let body: String = String::from_utf8(res.body().to_vec()).unwrap();

        assert_eq!(
            body,
            json!({
                "id": {
                    "type": "internal",
                    "datasetId": id.internal().unwrap()
                },
                "name": "OgrDataset",
                "description": "My Ogr dataset",
                "resultDescriptor": {
                    "type": "vector",
                    "dataType": "Data",
                    "spatialReference": "",
                    "columns": {}
                },
                "sourceOperator": "OgrSource",
                "symbology": null,
                "provenance": null,
            })
            .to_string()
        );

        Ok(())
    }
}<|MERGE_RESOLUTION|>--- conflicted
+++ resolved
@@ -479,11 +479,7 @@
             force_ogr_time_filter: false,
             force_ogr_spatial_filter: false,
             on_error: geoengine_operators::source::OgrSourceErrorSpec::Ignore,
-<<<<<<< HEAD
-=======
-            provenance: None,
             sql_query: None,
->>>>>>> cfbaa1a1
         },
         result_descriptor: VectorResultDescriptor {
             data_type: geometry.data_type,
@@ -813,11 +809,7 @@
                 force_ogr_time_filter: false,
                 force_ogr_spatial_filter: false,
                 on_error: OgrSourceErrorSpec::Ignore,
-<<<<<<< HEAD
-=======
-                provenance: None,
                 sql_query: None,
->>>>>>> cfbaa1a1
             },
             result_descriptor: descriptor.clone(),
             phantom: Default::default(),
@@ -852,11 +844,7 @@
                 force_ogr_time_filter: false,
                 force_ogr_spatial_filter: false,
                 on_error: OgrSourceErrorSpec::Ignore,
-<<<<<<< HEAD
-=======
-                provenance: None,
                 sql_query: None,
->>>>>>> cfbaa1a1
             },
             result_descriptor: descriptor,
             phantom: Default::default(),
@@ -1058,11 +1046,7 @@
                     force_ogr_time_filter: false,
                     force_ogr_spatial_filter: false,
                     on_error: OgrSourceErrorSpec::Ignore,
-<<<<<<< HEAD
-=======
-                    provenance: None,
                     sql_query: None,
->>>>>>> cfbaa1a1
                 },
                 result_descriptor: VectorResultDescriptor {
                     data_type: VectorDataType::MultiPoint,
@@ -1122,11 +1106,7 @@
                     force_ogr_time_filter: false,
                     force_ogr_spatial_filter: false,
                     on_error: OgrSourceErrorSpec::Ignore,
-<<<<<<< HEAD
-=======
-                    provenance: None,
                     sql_query: None,
->>>>>>> cfbaa1a1
                 },
                 result_descriptor: VectorResultDescriptor {
                     data_type: VectorDataType::MultiPoint,
@@ -1175,11 +1155,7 @@
                     force_ogr_time_filter: false,
                     force_ogr_spatial_filter: false,
                     on_error: OgrSourceErrorSpec::Ignore,
-<<<<<<< HEAD
-=======
-                    provenance: None,
                     sql_query: None,
->>>>>>> cfbaa1a1
                 },
                 result_descriptor: VectorResultDescriptor {
                     data_type: VectorDataType::MultiPoint,
@@ -1228,11 +1204,7 @@
                     force_ogr_time_filter: false,
                     force_ogr_spatial_filter: false,
                     on_error: OgrSourceErrorSpec::Ignore,
-<<<<<<< HEAD
-=======
-                    provenance: None,
                     sql_query: None,
->>>>>>> cfbaa1a1
                 },
                 result_descriptor: VectorResultDescriptor {
                     data_type: VectorDataType::MultiPoint,
@@ -1285,11 +1257,7 @@
                     force_ogr_time_filter: false,
                     force_ogr_spatial_filter: false,
                     on_error: OgrSourceErrorSpec::Ignore,
-<<<<<<< HEAD
-=======
-                    provenance: None,
                     sql_query: None,
->>>>>>> cfbaa1a1
                 },
                 result_descriptor: VectorResultDescriptor {
                     data_type: VectorDataType::MultiPoint,
@@ -1340,11 +1308,7 @@
                     force_ogr_time_filter: false,
                     force_ogr_spatial_filter: false,
                     on_error: OgrSourceErrorSpec::Ignore,
-<<<<<<< HEAD
-=======
-                    provenance: None,
                     sql_query: None,
->>>>>>> cfbaa1a1
                 },
                 result_descriptor: VectorResultDescriptor {
                     data_type: VectorDataType::MultiPoint,
@@ -1394,11 +1358,7 @@
                 force_ogr_time_filter: false,
                 force_ogr_spatial_filter: false,
                 on_error: OgrSourceErrorSpec::Ignore,
-<<<<<<< HEAD
-=======
-                provenance: None,
                 sql_query: None,
->>>>>>> cfbaa1a1
             },
             result_descriptor: descriptor,
             phantom: Default::default(),
