--- conflicted
+++ resolved
@@ -1,10 +1,7 @@
 use std::str::FromStr;
 
-<<<<<<< HEAD
 use actix_web::{web, HttpResponse, Responder};
-=======
 use geoengine_operators::call_on_generic_raster_processor_gdal_types;
->>>>>>> 2b0810eb
 use geoengine_operators::util::raster_stream_to_geotiff::raster_stream_to_geotiff_bytes;
 use log::info;
 use snafu::{ensure, ResultExt};
@@ -309,7 +306,7 @@
 
     let query_ctx = ctx.query_context()?;
 
-    let bytes = call_on_generic_raster_processor_gdal_types!(processor, p => 
+    let bytes = call_on_generic_raster_processor_gdal_types!(processor, p =>
         raster_stream_to_geotiff_bytes(
             p,
             query_rect,
