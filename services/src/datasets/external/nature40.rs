use std::path::Path;

use crate::datasets::listing::ProvenanceOutput;
use crate::error::Error;
use crate::error::Result;
use crate::layers::external::{ExternalLayerProvider, ExternalLayerProviderDefinition};
use crate::layers::layer::{
    CollectionItem, Layer, LayerCollectionListOptions, LayerListing, ProviderLayerId,
};
use crate::layers::listing::{LayerCollectionId, LayerCollectionProvider, LayerId};
use crate::util::parsing::{deserialize_base_url, string_or_string_array};
use crate::util::retry::retry;
use crate::workflows::workflow::Workflow;
use crate::{error, util::user_input::Validated};
use async_trait::async_trait;
use futures::future::join_all;
use gdal::DatasetOptions;
use gdal::Metadata;
use geoengine_datatypes::dataset::ExternalDatasetId;
use geoengine_datatypes::dataset::{DatasetId, LayerProviderId};
use geoengine_datatypes::primitives::{RasterQueryRectangle, VectorQueryRectangle};
use geoengine_operators::engine::RasterOperator;
use geoengine_operators::engine::TypedOperator;
use geoengine_operators::source::GdalMetaDataStatic;
use geoengine_operators::source::GdalSource;
use geoengine_operators::source::GdalSourceParameters;
use geoengine_operators::util::gdal::{
    gdal_open_dataset_ex, gdal_parameters_from_dataset, raster_descriptor_from_dataset,
};
use geoengine_operators::{
    engine::{MetaData, MetaDataProvider, RasterResultDescriptor, VectorResultDescriptor},
    mock::MockDatasetDataSourceLoadingInfo,
    source::{GdalLoadingInfo, OgrSourceDataset},
};
use log::info;
use quick_xml::events::Event;
use quick_xml::Reader;
use reqwest::Client;
use serde::{Deserialize, Serialize};
use snafu::ResultExt;
use url::Url;

#[derive(Clone, Debug, Serialize, Deserialize)]
#[serde(rename_all = "camelCase")]
pub struct Nature40DataProviderDefinition {
    id: LayerProviderId,
    name: String,
    #[serde(deserialize_with = "deserialize_base_url")]
    base_url: Url,
    user: String,
    password: String,
    #[serde(default)]
    request_retries: RequestRetries,
}

#[derive(Clone, Copy, Debug, Serialize, Deserialize)]
#[serde(rename_all = "camelCase")]
pub struct RequestRetries {
    number_of_retries: usize,
    initial_delay_ms: u64,
    exponential_backoff_factor: f64,
}

impl Default for RequestRetries {
    // TODO: find good defaults
    fn default() -> Self {
        Self {
            number_of_retries: 3,
            initial_delay_ms: 125,
            exponential_backoff_factor: 2.,
        }
    }
}

#[typetag::serde]
#[async_trait]
impl ExternalLayerProviderDefinition for Nature40DataProviderDefinition {
    async fn initialize(self: Box<Self>) -> crate::error::Result<Box<dyn ExternalLayerProvider>> {
        Ok(Box::new(Nature40DataProvider {
            id: self.id,
            base_url: self.base_url,
            user: self.user,
            password: self.password,
            request_retries: self.request_retries,
        }))
    }

    fn type_name(&self) -> String {
        "Nature4.0".to_owned()
    }

    fn name(&self) -> String {
        self.name.clone()
    }

    fn id(&self) -> LayerProviderId {
        self.id
    }
}

#[derive(Debug)]
pub struct Nature40DataProvider {
    id: LayerProviderId,
    base_url: Url,
    user: String,
    password: String,
    request_retries: RequestRetries,
}

#[derive(Deserialize, Debug)]
struct RasterDb {
    name: String,
    title: String,
    #[serde(deserialize_with = "string_or_string_array", default)]
    #[allow(dead_code)]
    tags: Vec<String>,
}

impl RasterDb {
    fn url_from_name(base_url: &Url, name: &str) -> Result<String> {
        let raster_url = base_url.join(&format!(
            "/rasterdb/{name}/wcs?VERSION=1.0.0&COVERAGE={name}",
            name = name
        ))?;
        Ok(format!("WCS:{}", raster_url))
    }

    fn url(&self, base_url: &Url) -> Result<String> {
        Self::url_from_name(base_url, &self.name)
    }
}

#[derive(Deserialize, Debug)]
struct RasterDbs {
    rasterdbs: Vec<RasterDb>,
    // #[serde(deserialize_with = "string_or_string_array", default)]
    // tags: Vec<String>, // TODO: use
    // session: String, // TODO: incorporate into requests
}

#[async_trait]
impl ExternalLayerProvider for Nature40DataProvider {
    async fn provenance(&self, dataset: &DatasetId) -> Result<ProvenanceOutput> {
        Ok(ProvenanceOutput {
            dataset: dataset.clone(),
            provenance: None,
        })
    }

    fn as_any(&self) -> &dyn std::any::Any {
        self
    }
}

#[async_trait]
impl LayerCollectionProvider for Nature40DataProvider {
    async fn collection_items(
        &self,
        _collection: &LayerCollectionId,
        _options: Validated<LayerCollectionListOptions>,
    ) -> Result<Vec<CollectionItem>> {
        // TODO: check collection id

        // TODO: query the other dbs as well
        let raster_dbs = self.load_raster_dbs().await?;

        let mut listing = vec![];

        let datasets = raster_dbs
            .rasterdbs
            .iter()
            .flat_map(|db| db.url(&self.base_url))
            .map(|dataset_url| self.load_dataset(dataset_url));
        let datasets: Vec<Result<gdal::Dataset>> = join_all(datasets).await;

        for (db, dataset) in raster_dbs.rasterdbs.iter().zip(datasets) {
            if let Ok(dataset) = dataset {
                let (dataset, band_labels) = self.get_band_labels(dataset).await?;

                for band_index in 1..=dataset.raster_count() {
                    listing.push(Ok(CollectionItem::Layer(LayerListing {
                        id: ProviderLayerId {
                            provider: self.id,
                            item: LayerId(format!("{}:{}", db.name.clone(), band_index)),
                        },
                        name: db.title.clone(),
                        description: format!(
                            "Band {}: {}",
                            band_index,
                            band_labels
                                .get((band_index - 1) as usize)
                                .unwrap_or(&"".to_owned())
                        ),
                    })));
                }
            } else {
                info!("Could not open dataset {}", db.name);
            }
        }

        let mut listing: Vec<_> = listing
            .into_iter()
            .filter_map(|d: Result<CollectionItem>| if let Ok(d) = d { Some(d) } else { None })
            .collect();
        listing.sort_by(|a, b| a.name().cmp(b.name()));
        Ok(listing)
    }

    async fn root_collection_id(&self) -> Result<LayerCollectionId> {
        Ok(LayerCollectionId("root".to_owned()))
    }

    async fn get_layer(&self, id: &LayerId) -> Result<Layer> {
        let split: Vec<_> = id.0.split(':').collect();

        let (db_name, band_index) = match *split.as_slice() {
            [db, band_index] => {
                if let Ok(band_index) = band_index.parse::<usize>() {
                    (db, band_index)
                } else {
                    return Err(Error::InvalidExternalDatasetId { provider: self.id });
                }
            }
            _ => {
                return Err(Error::InvalidExternalDatasetId { provider: self.id });
            }
        };

        let dbs = self.load_raster_dbs().await?;

        let db = dbs
            .rasterdbs
            .iter()
            .find(|db| db.name == db_name)
            .ok_or(Error::Nature40UnknownRasterDbname)?;

        let dataset_url = db.url(&self.base_url)?;

        let dataset = self.load_dataset(dataset_url).await?;

        let (_dataset, band_labels) = self.get_band_labels(dataset).await?;

        Ok(Layer {
            id: ProviderLayerId {
                provider: self.id,
                item: id.clone(),
            },
            name: db.title.clone(),
            description: format!(
                "Band {}: {}",
                band_index,
                band_labels
                    .get((band_index - 1) as usize)
                    .unwrap_or(&"".to_owned())
            ),
            workflow: Workflow {
                operator: TypedOperator::Raster(
                    GdalSource {
                        params: GdalSourceParameters {
                            dataset: DatasetId::External(ExternalDatasetId {
                                provider_id: self.id,
                                dataset_id: id.0.clone(),
                            }),
                        },
                    }
                    .boxed(),
                ),
            },
            symbology: None,
        })
    }
}

impl Nature40DataProvider {
    fn auth(&self) -> [String; 2] {
        [
            format!("UserPwd={}:{}", self.user, self.password),
            "HttpAuth=BASIC".to_owned(),
        ]
    }

    async fn load_dataset(&self, db_url: String) -> Result<gdal::Dataset> {
        retry(
            self.request_retries.number_of_retries,
            self.request_retries.initial_delay_ms,
            self.request_retries.exponential_backoff_factor,
            || self.try_load_dataset(db_url.clone()),
        )
        .await
    }

    async fn try_load_dataset(&self, db_url: String) -> Result<gdal::Dataset> {
        let auth = self.auth();
        crate::util::spawn_blocking(move || {
            let dataset = gdal_open_dataset_ex(
                Path::new(&db_url),
                DatasetOptions {
                    open_options: Some(&[&auth[0], &auth[1]]),
                    ..DatasetOptions::default()
                },
            )?;
            Ok(dataset)
        })
        .await
        .context(error::TokioJoin)?
    }

    async fn load_raster_dbs(&self) -> Result<RasterDbs> {
        Client::new()
            .get(self.base_url.join("rasterdbs.json")?)
            .basic_auth(&self.user, Some(&self.password))
            .send()
            .await?
            .json()
            .await
            .context(error::Reqwest)
    }

    /// Get the band labels for a dataset from the raw WCS xml in the Gdal WCS cache.
    /// Note: as the data is possibly not written to disk yet, we close and reopen the
    /// dataset if no band labels are found during parsing. In order to close it we
    /// need to take ownership of the dataset.
    async fn get_band_labels(
        &self,
        dataset: gdal::Dataset,
    ) -> Result<(gdal::Dataset, Vec<String>)> {
        let labels = Self::parse_band_labels(&dataset)?;

        if labels.is_empty() {
            // no labels found during parsing, try to reopen the dataset to flush the cache and try again
            let name = dataset
                .metadata_item("label", "")
                .ok_or(Error::Nature40WcsDatasetMissingLabelInMetadata)?;

            drop(dataset);

            let dataset = self
                .load_dataset(RasterDb::url_from_name(&self.base_url, &name)?)
                .await?;

            let labels = Self::parse_band_labels(&dataset)?;
            Ok((dataset, labels))
        } else {
            Ok((dataset, labels))
        }
    }

    fn parse_band_labels(dataset: &gdal::Dataset) -> Result<Vec<String>> {
        let mut reader = Reader::from_file(&dataset.description()?)?;
        reader.trim_text(true);
        let mut txt = Vec::new();
        let mut buf = Vec::new();

        let mut first = true;

        loop {
            match reader.read_event(&mut buf) {
                Ok(Event::Start(ref e)) => {
                    if e.name() == b"label" {
                        if first {
                            first = false; // skip first label which is the coverage label
                        } else {
                            txt.push(
                                reader
                                    .read_text(e.name(), &mut Vec::new())
                                    .unwrap_or_else(|_| "".to_owned()),
                            );
                        }
                    }
                }
                Ok(Event::Eof) => break,
                _ => (),
            }
            buf.clear();
        }
        Ok(txt)
    }
}

#[async_trait]
impl MetaDataProvider<GdalLoadingInfo, RasterResultDescriptor, RasterQueryRectangle>
    for Nature40DataProvider
{
    async fn meta_data(
        &self,
        dataset: &DatasetId,
    ) -> Result<
        Box<dyn MetaData<GdalLoadingInfo, RasterResultDescriptor, RasterQueryRectangle>>,
        geoengine_operators::error::Error,
    > {
        let dataset = dataset
            .external()
            .ok_or(geoengine_operators::error::Error::LoadingInfo {
                source: Box::new(Error::InvalidExternalDatasetId { provider: self.id }),
            })?;
        let split: Vec<_> = dataset.dataset_id.split(':').collect();

        let (db_name, band_index) = match *split.as_slice() {
            [db, band_index] => {
                if let Ok(band_index) = band_index.parse::<usize>() {
                    (db, band_index)
                } else {
                    return Err(geoengine_operators::error::Error::LoadingInfo {
                        source: Box::new(Error::InvalidExternalDatasetId { provider: self.id }),
                    });
                }
            }
            _ => {
                return Err(geoengine_operators::error::Error::LoadingInfo {
                    source: Box::new(Error::InvalidExternalDatasetId { provider: self.id }),
                })
            }
        };

        let db_url = RasterDb::url_from_name(&self.base_url, db_name).map_err(|e| {
            geoengine_operators::error::Error::LoadingInfo {
                source: Box::new(e),
            }
        })?;
        let dataset = self.load_dataset(db_url.clone()).await.map_err(|e| {
            geoengine_operators::error::Error::LoadingInfo {
                source: Box::new(e),
            }
        })?;

        Ok(Box::new(GdalMetaDataStatic {
            time: None,
            params: gdal_parameters_from_dataset(
                &dataset,
                band_index,
                Path::new(&db_url),
                None,
                Some(self.auth().to_vec()),
            )?,
            result_descriptor: raster_descriptor_from_dataset(&dataset, band_index as isize, None)?,
        }))
    }
}

#[async_trait]
impl
    MetaDataProvider<MockDatasetDataSourceLoadingInfo, VectorResultDescriptor, VectorQueryRectangle>
    for Nature40DataProvider
{
    async fn meta_data(
        &self,
        _dataset: &DatasetId,
    ) -> Result<
        Box<
            dyn MetaData<
                MockDatasetDataSourceLoadingInfo,
                VectorResultDescriptor,
                VectorQueryRectangle,
            >,
        >,
        geoengine_operators::error::Error,
    > {
        Err(geoengine_operators::error::Error::NotYetImplemented)
    }
}

#[async_trait]
impl MetaDataProvider<OgrSourceDataset, VectorResultDescriptor, VectorQueryRectangle>
    for Nature40DataProvider
{
    async fn meta_data(
        &self,
        _dataset: &DatasetId,
    ) -> Result<
        Box<dyn MetaData<OgrSourceDataset, VectorResultDescriptor, VectorQueryRectangle>>,
        geoengine_operators::error::Error,
    > {
        Err(geoengine_operators::error::Error::NotYetImplemented)
    }
}

#[cfg(test)]
mod tests {
    use std::{fs::File, io::Read, path::PathBuf, str::FromStr};

    use geoengine_datatypes::{
        dataset::ExternalDatasetId,
        primitives::{
            Measurement, QueryRectangle, SpatialPartition2D, SpatialResolution, TimeInterval,
        },
        raster::RasterDataType,
        spatial_reference::{SpatialReference, SpatialReferenceAuthority},
    };
    use geoengine_operators::source::{
        FileNotFoundHandling, GdalDatasetGeoTransform, GdalDatasetParameters,
        GdalLoadingInfoTemporalSlice, GdalLoadingInfoTemporalSliceIterator,
    };
    use httptest::{
        all_of,
        matchers::{contains, lowercase, request, url_decoded},
        responders::{json_encoded, status_code},
        Expectation, Server,
    };
    use serde_json::json;

    use crate::{test_data, util::user_input::UserInput};

    use super::*;

    #[allow(clippy::too_many_lines)]
    fn expect_geonode_requests(server: &mut Server) {
        server.expect(
            Expectation::matching(all_of![
                request::headers(contains((
                    lowercase("authorization"),
                    "Basic Z2VvZW5naW5lOnB3ZA=="
                ))),
                request::method_path("GET", "/rasterdb/geonode_ortho_muf_1m/wcs",),
                request::query(url_decoded(contains(("REQUEST", "GetCapabilities"))))
            ])
            .respond_with(status_code(200).body(
                r#"
                <WCS_Capabilities version="1.0.0">
                    <Service>
                        <name>RSDB WCS</name>
                        <label>geonode_ortho_muf_1m</label>
                    </Service>
                    <ContentMetadata>
                        <CoverageOfferingBrief>
                            <name>geonode_ortho_muf_1m</name>
                            <label>geonode_ortho_muf_1m</label>
                        </CoverageOfferingBrief>
                    </ContentMetadata>
                </WCS_Capabilities>"#,
            )),
        );

        server.expect(
            Expectation::matching(all_of![
                request::headers(contains((
                    lowercase("authorization"),
                    "Basic Z2VvZW5naW5lOnB3ZA=="
                ))),
                request::method_path("GET", "/rasterdb/geonode_ortho_muf_1m/wcs",),
                request::query(url_decoded(contains(("REQUEST", "DescribeCoverage"))))
            ])
            .respond_with(status_code(200).body(
                r#"
                <CoverageDescription version="1.0.0">
                    <CoverageOffering>
                        <name>RSDB WCS</name>
                        <label>geonode_ortho_muf_1m</label>
                        <domainSet>
                            <spatialDomain>
                                <gml:Envelope srsName="EPSG:3044">
                                    <gml:pos>475927.0 5630630.0</gml:pos>
                                    <gml:pos>478886.0 5633083.0</gml:pos>
                                </gml:Envelope>
                                <gml:RectifiedGrid dimension="2">
                                    <gml:limits>
                                        <gml:GridEnvelope>
                                            <gml:low>0 0</gml:low>
                                            <gml:high>2958 2452</gml:high>
                                        </gml:GridEnvelope>
                                    </gml:limits>
                                    <gml:axisName>x</gml:axisName>
                                    <gml:axisName>y</gml:axisName>
                                    <gml:origin>
                                        <gml:pos>475927.0 5633083.0</gml:pos>
                                    </gml:origin>
                                    <gml:offsetVector>1.0 0.0</gml:offsetVector>
                                    <gml:offsetVector>0.0 -1.0</gml:offsetVector>
                                </gml:RectifiedGrid>
                            </spatialDomain>
                        </domainSet>
                        <rangeSet>
                            <RangeSet>
                                <name>1</name>
                                <label>band1</label>
                                <name>2</name>
                                <label>band2</label>
                                <name>3</name>
                                <label>band3</label>
                            </RangeSet>
                        </rangeSet>
                        <supportedCRSs>
                            <requestResponseCRSs>EPSG:3044</requestResponseCRSs>
                            <nativeCRSs>EPSG:3044</nativeCRSs>
                        </supportedCRSs>
                        <supportedFormats>
                            <formats>GeoTIFF</formats>
                        </supportedFormats>
                    </CoverageOffering>
                </CoverageDescription>"#,
            )),
        );

        let mut geonode_ortho_muf_1m_bytes = vec![];
        File::open(test_data!("nature40/geonode_ortho_muf_1m.tiff"))
            .unwrap()
            .read_to_end(&mut geonode_ortho_muf_1m_bytes)
            .unwrap();

        server.expect(
            Expectation::matching(all_of![
                request::headers(contains((
                    lowercase("authorization"),
                    "Basic Z2VvZW5naW5lOnB3ZA=="
                ))),
                request::method_path("GET", "/rasterdb/geonode_ortho_muf_1m/wcs",),
                request::query(url_decoded(contains(("REQUEST", "GetCoverage"))))
            ])
            .respond_with(
                status_code(200)
                    .append_header("Content-Type", "image/tiff")
                    .body(geonode_ortho_muf_1m_bytes),
            ),
        );
    }

    fn expect_lidar_requests(server: &mut Server) {
        server.expect(
            Expectation::matching(all_of![
                request::headers(contains((
                    lowercase("authorization"),
                    "Basic Z2VvZW5naW5lOnB3ZA=="
                ))),
                request::method_path("GET", "/rasterdb/lidar_2018_wetness_1m/wcs",),
                request::query(url_decoded(contains(("REQUEST", "GetCapabilities"))))
            ])
            .respond_with(status_code(200).body(
                r#"
                <WCS_Capabilities version="1.0.0">
                    <Service>
                        <name>RSDB WCS</name>
                        <label>lidar_2018_wetness_1m</label>
                    </Service>
                    <ContentMetadata>
                        <CoverageOfferingBrief>
                            <name>lidar_2018_wetness_1m</name>
                            <label>lidar_2018_wetness_1m</label>
                        </CoverageOfferingBrief>
                    </ContentMetadata>
                </WCS_Capabilities>"#,
            )),
        );

        server.expect(
            Expectation::matching(all_of![
                request::headers(contains((
                    lowercase("authorization"),
                    "Basic Z2VvZW5naW5lOnB3ZA=="
                ))),
                request::method_path("GET", "/rasterdb/lidar_2018_wetness_1m/wcs",),
                request::query(url_decoded(contains(("REQUEST", "DescribeCoverage"))))
            ])
            .respond_with(status_code(200).body(
                r#"
                <CoverageDescription version="1.0.0">
                    <CoverageOffering>
                        <name>RSDB WCS</name>
                        <label>lidar_2018_wetness_1m</label>
                        <domainSet>
                        <spatialDomain>
                            <gml:Envelope srsName="EPSG:25832">
                                <gml:pos>473923.0 5630763.0</gml:pos>
                                <gml:pos>478218.0 5634057.0</gml:pos>
                            </gml:Envelope>
                            <gml:RectifiedGrid dimension="2">
                                <gml:limits>
                                    <gml:GridEnvelope>
                                        <gml:low>0 0</gml:low>
                                        <gml:high>4294 3293</gml:high>
                                    </gml:GridEnvelope>
                                </gml:limits>
                                <gml:axisName>x</gml:axisName>
                                <gml:axisName>y</gml:axisName>
                                <gml:origin>
                                    <gml:pos>473923.0 5634057.0</gml:pos>
                                </gml:origin>
                                <gml:offsetVector>1.0 0.0</gml:offsetVector>
                                <gml:offsetVector>0.0 -1.0</gml:offsetVector>
                            </gml:RectifiedGrid>
                        </spatialDomain>
                        </domainSet>
                        <rangeSet>
                            <RangeSet>
                                <name>1</name>
                                <label>wetness</label>
                            </RangeSet>
                        </rangeSet>
                        <supportedCRSs>
                            <requestResponseCRSs>EPSG:25832</requestResponseCRSs>
                            <nativeCRSs>EPSG:25832</nativeCRSs>
                        </supportedCRSs>
                        <supportedFormats>
                            <formats>GeoTIFF</formats>
                        </supportedFormats>
                    </CoverageOffering>
                </CoverageDescription>"#,
            )),
        );

        let mut lidar_2018_wetness_1m = vec![];
        File::open(test_data!("nature40/lidar_2018_wetness_1m.tiff"))
            .unwrap()
            .read_to_end(&mut lidar_2018_wetness_1m)
            .unwrap();

        server.expect(
            Expectation::matching(all_of![
                request::headers(contains((
                    lowercase("authorization"),
                    "Basic Z2VvZW5naW5lOnB3ZA=="
                ))),
                request::method_path("GET", "/rasterdb/lidar_2018_wetness_1m/wcs",),
                request::query(url_decoded(contains(("REQUEST", "GetCoverage"))))
            ])
            .respond_with(
                status_code(200)
                    .append_header("Content-Type", "image/tiff")
                    .body(lidar_2018_wetness_1m),
            ),
        );
    }

    #[allow(clippy::too_many_lines)]
    #[tokio::test]
    async fn it_lists() {
        let mut server = Server::run();
        server.expect(
            Expectation::matching(all_of![
                request::headers(contains((
                    lowercase("authorization"),
                    "Basic Z2VvZW5naW5lOnB3ZA=="
                ))),
                request::method_path("GET", "/rasterdbs.json")
            ])
            .respond_with(json_encoded(json!({
                "rasterdbs": [{
                    "name": "geonode_ortho_muf_1m",
                    "title": "MOF Luftbild",
                    "tags": "natur40"
                },
                {
                    "name": "lidar_2018_wetness_1m",
                    "title": "Topografic Wetness index",
                    "tags": "natur40"
                }],
                "tags": ["UAV", "natur40"],
                "session": "lhtdVm"
            }))),
        );

        expect_geonode_requests(&mut server);
        expect_lidar_requests(&mut server);

        let provider = Box::new(Nature40DataProviderDefinition {
            id: LayerProviderId::from_str("2cb964d5-b9fa-4f8f-ab6f-f6c7fb47d4cd").unwrap(),
            name: "Nature40".to_owned(),
            base_url: Url::parse(&server.url_str("")).unwrap(),
            user: "geoengine".to_owned(),
            password: "pwd".to_owned(),
            request_retries: Default::default(),
        })
        .initialize()
        .await
        .unwrap();

        let listing = provider
            .collection_items(
                &provider.root_collection_id().await.unwrap(),
                LayerCollectionListOptions {
                    offset: 0,
                    limit: 10,
                }
                .validated()
                .unwrap(),
            )
            .await
            .unwrap();

        assert_eq!(
            listing,
            vec![
                CollectionItem::Layer(LayerListing {
                    id: ProviderLayerId {
                        provider: LayerProviderId::from_str("2cb964d5-b9fa-4f8f-ab6f-f6c7fb47d4cd")
                            .unwrap(),
                        item: LayerId("geonode_ortho_muf_1m:1".to_owned())
                    },
                    name: "MOF Luftbild".to_owned(),
                    description: "Band 1: band1".to_owned(),
<<<<<<< HEAD
                }),
                CollectionItem::Layer(LayerListing {
                    id: ProviderLayerId {
                        provider: LayerProviderId::from_str("2cb964d5-b9fa-4f8f-ab6f-f6c7fb47d4cd")
                            .unwrap(),
                        item: LayerId("geonode_ortho_muf_1m:2".to_owned())
                    },
                    name: "MOF Luftbild".to_owned(),
                    description: "Band 2: band2".to_owned(),
                }),
                CollectionItem::Layer(LayerListing {
                    id: ProviderLayerId {
                        provider: LayerProviderId::from_str("2cb964d5-b9fa-4f8f-ab6f-f6c7fb47d4cd")
                            .unwrap(),
                        item: LayerId("geonode_ortho_muf_1m:3".to_owned())
                    },
                    name: "MOF Luftbild".to_owned(),
                    description: "Band 3: band3".to_owned(),
                }),
                CollectionItem::Layer(LayerListing {
                    id: ProviderLayerId {
                        provider: LayerProviderId::from_str("2cb964d5-b9fa-4f8f-ab6f-f6c7fb47d4cd")
                            .unwrap(),
                        item: LayerId("lidar_2018_wetness_1m:1".to_owned())
                    },
                    name: "Topografic Wetness index".to_owned(),
                    description: "Band 1: wetness".to_owned(),
                })
=======
                    tags: vec!["natur40".to_owned()],
                    source_operator: "GdalSource".to_owned(),
                    result_descriptor: TypedResultDescriptor::Raster(RasterResultDescriptor {
                        data_type: RasterDataType::F32,
                        spatial_reference: SpatialReference::new(
                            SpatialReferenceAuthority::Epsg,
                            3044
                        )
                        .into(),
                        measurement: Measurement::Unitless,
                        no_data_value: None,
                        time: None,
                        bbox: None,
                    }),
                    symbology: None
                },
                DatasetListing {
                    id: DatasetId::External(ExternalDatasetId {
                        provider_id: DatasetProviderId::from_str(
                            "2cb964d5-b9fa-4f8f-ab6f-f6c7fb47d4cd"
                        )
                        .unwrap(),
                        dataset_id: "geonode_ortho_muf_1m:2".to_owned()
                    }),
                    name: "MOF Luftbild".to_owned(),
                    description: "Band 2: band2".to_owned(),
                    tags: vec!["natur40".to_owned()],
                    source_operator: "GdalSource".to_owned(),
                    result_descriptor: TypedResultDescriptor::Raster(RasterResultDescriptor {
                        data_type: RasterDataType::F32,
                        spatial_reference: SpatialReference::new(
                            SpatialReferenceAuthority::Epsg,
                            3044
                        )
                        .into(),
                        measurement: Measurement::Unitless,
                        no_data_value: None,
                        time: None,
                        bbox: None,
                    }),
                    symbology: None
                },
                DatasetListing {
                    id: DatasetId::External(ExternalDatasetId {
                        provider_id: DatasetProviderId::from_str(
                            "2cb964d5-b9fa-4f8f-ab6f-f6c7fb47d4cd"
                        )
                        .unwrap(),
                        dataset_id: "geonode_ortho_muf_1m:3".to_owned()
                    }),
                    name: "MOF Luftbild".to_owned(),
                    description: "Band 3: band3".to_owned(),
                    tags: vec!["natur40".to_owned()],
                    source_operator: "GdalSource".to_owned(),
                    result_descriptor: TypedResultDescriptor::Raster(RasterResultDescriptor {
                        data_type: RasterDataType::F32,
                        spatial_reference: SpatialReference::new(
                            SpatialReferenceAuthority::Epsg,
                            3044
                        )
                        .into(),
                        measurement: Measurement::Unitless,
                        no_data_value: None,
                        time: None,
                        bbox: None,
                    }),
                    symbology: None
                },
                DatasetListing {
                    id: DatasetId::External(ExternalDatasetId {
                        provider_id: DatasetProviderId::from_str(
                            "2cb964d5-b9fa-4f8f-ab6f-f6c7fb47d4cd"
                        )
                        .unwrap(),
                        dataset_id: "lidar_2018_wetness_1m:1".to_owned()
                    }),
                    name: "Topografic Wetness index".to_owned(),
                    description: "Band 1: wetness".to_owned(),
                    tags: vec!["natur40".to_owned()],
                    source_operator: "GdalSource".to_owned(),
                    result_descriptor: TypedResultDescriptor::Raster(RasterResultDescriptor {
                        data_type: RasterDataType::F32,
                        spatial_reference: SpatialReference::new(
                            SpatialReferenceAuthority::Epsg,
                            25832
                        )
                        .into(),
                        measurement: Measurement::Unitless,
                        no_data_value: None,
                        time: None,
                        bbox: None,
                    }),
                    symbology: None
                }
>>>>>>> cc1dcca1
            ]
        );
    }

    #[allow(clippy::eq_op)]
    #[tokio::test]
    async fn it_loads() {
        let mut server = Server::run();

        expect_lidar_requests(&mut server);

        let provider = Box::new(Nature40DataProviderDefinition {
            id: LayerProviderId::from_str("2cb964d5-b9fa-4f8f-ab6f-f6c7fb47d4cd").unwrap(),
            name: "Nature40".to_owned(),
            base_url: Url::parse(&server.url_str("")).unwrap(),
            user: "geoengine".to_owned(),
            password: "pwd".to_owned(),
            request_retries: Default::default(),
        })
        .initialize()
        .await
        .unwrap();

        let meta: Box<dyn MetaData<GdalLoadingInfo, RasterResultDescriptor, RasterQueryRectangle>> =
            provider
                .meta_data(&DatasetId::External(ExternalDatasetId {
                    provider_id: LayerProviderId::from_str("2cb964d5-b9fa-4f8f-ab6f-f6c7fb47d4cd")
                        .unwrap(),
                    dataset_id: "lidar_2018_wetness_1m:1".to_owned(),
                }))
                .await
                .unwrap();

        assert_eq!(
            meta.result_descriptor().await.unwrap(),
            RasterResultDescriptor {
                data_type: RasterDataType::F32,
                spatial_reference: SpatialReference::new(SpatialReferenceAuthority::Epsg, 25832)
                    .into(),
                measurement: Measurement::Unitless,
                no_data_value: None,
                time: None,
                bbox: None,
            }
        );

        let loading_info = meta
            .loading_info(QueryRectangle {
                spatial_bounds: SpatialPartition2D::new_unchecked(
                    (473_922.500, 5_634_057.500).into(),
                    (473_924.500, 5_634_055.50).into(),
                ),
                time_interval: TimeInterval::default(),
                spatial_resolution: SpatialResolution::new_unchecked(
                    (473_924.500 - 473_922.500) / 2.,
                    (5_634_057.500 - 5_634_055.50) / 2.,
                ),
            })
            .await
            .unwrap();

        if let GdalLoadingInfoTemporalSliceIterator::Static { mut parts } = loading_info.info {
            let params: GdalLoadingInfoTemporalSlice = parts.next().unwrap();

            assert_eq!(
                params,
                GdalLoadingInfoTemporalSlice {
                    time: TimeInterval::default(),
                    params: Some(GdalDatasetParameters {
                        file_path: PathBuf::from(format!("WCS:{}rasterdb/lidar_2018_wetness_1m/wcs?VERSION=1.0.0&COVERAGE=lidar_2018_wetness_1m", server.url_str(""))),
                        rasterband_channel: 1,
                        geo_transform: GdalDatasetGeoTransform {
                            origin_coordinate: (473_922.5, 5_634_057.5).into(),
                            x_pixel_size: 1.0,
                            y_pixel_size: -1.0,
                        },
                        width: 4295,
                        height: 3294,
                        file_not_found_handling: FileNotFoundHandling::Error,
                        no_data_value: None,
                        properties_mapping: None,
                        gdal_open_options: Some(vec!["UserPwd=geoengine:pwd".to_owned(), "HttpAuth=BASIC".to_owned()]),
                        gdal_config_options: None,
                    })
                }
            );

            assert_eq!(parts.next(), None);
        } else {
            panic!();
        }
    }
}<|MERGE_RESOLUTION|>--- conflicted
+++ resolved
@@ -786,7 +786,6 @@
                     },
                     name: "MOF Luftbild".to_owned(),
                     description: "Band 1: band1".to_owned(),
-<<<<<<< HEAD
                 }),
                 CollectionItem::Layer(LayerListing {
                     id: ProviderLayerId {
@@ -815,102 +814,6 @@
                     name: "Topografic Wetness index".to_owned(),
                     description: "Band 1: wetness".to_owned(),
                 })
-=======
-                    tags: vec!["natur40".to_owned()],
-                    source_operator: "GdalSource".to_owned(),
-                    result_descriptor: TypedResultDescriptor::Raster(RasterResultDescriptor {
-                        data_type: RasterDataType::F32,
-                        spatial_reference: SpatialReference::new(
-                            SpatialReferenceAuthority::Epsg,
-                            3044
-                        )
-                        .into(),
-                        measurement: Measurement::Unitless,
-                        no_data_value: None,
-                        time: None,
-                        bbox: None,
-                    }),
-                    symbology: None
-                },
-                DatasetListing {
-                    id: DatasetId::External(ExternalDatasetId {
-                        provider_id: DatasetProviderId::from_str(
-                            "2cb964d5-b9fa-4f8f-ab6f-f6c7fb47d4cd"
-                        )
-                        .unwrap(),
-                        dataset_id: "geonode_ortho_muf_1m:2".to_owned()
-                    }),
-                    name: "MOF Luftbild".to_owned(),
-                    description: "Band 2: band2".to_owned(),
-                    tags: vec!["natur40".to_owned()],
-                    source_operator: "GdalSource".to_owned(),
-                    result_descriptor: TypedResultDescriptor::Raster(RasterResultDescriptor {
-                        data_type: RasterDataType::F32,
-                        spatial_reference: SpatialReference::new(
-                            SpatialReferenceAuthority::Epsg,
-                            3044
-                        )
-                        .into(),
-                        measurement: Measurement::Unitless,
-                        no_data_value: None,
-                        time: None,
-                        bbox: None,
-                    }),
-                    symbology: None
-                },
-                DatasetListing {
-                    id: DatasetId::External(ExternalDatasetId {
-                        provider_id: DatasetProviderId::from_str(
-                            "2cb964d5-b9fa-4f8f-ab6f-f6c7fb47d4cd"
-                        )
-                        .unwrap(),
-                        dataset_id: "geonode_ortho_muf_1m:3".to_owned()
-                    }),
-                    name: "MOF Luftbild".to_owned(),
-                    description: "Band 3: band3".to_owned(),
-                    tags: vec!["natur40".to_owned()],
-                    source_operator: "GdalSource".to_owned(),
-                    result_descriptor: TypedResultDescriptor::Raster(RasterResultDescriptor {
-                        data_type: RasterDataType::F32,
-                        spatial_reference: SpatialReference::new(
-                            SpatialReferenceAuthority::Epsg,
-                            3044
-                        )
-                        .into(),
-                        measurement: Measurement::Unitless,
-                        no_data_value: None,
-                        time: None,
-                        bbox: None,
-                    }),
-                    symbology: None
-                },
-                DatasetListing {
-                    id: DatasetId::External(ExternalDatasetId {
-                        provider_id: DatasetProviderId::from_str(
-                            "2cb964d5-b9fa-4f8f-ab6f-f6c7fb47d4cd"
-                        )
-                        .unwrap(),
-                        dataset_id: "lidar_2018_wetness_1m:1".to_owned()
-                    }),
-                    name: "Topografic Wetness index".to_owned(),
-                    description: "Band 1: wetness".to_owned(),
-                    tags: vec!["natur40".to_owned()],
-                    source_operator: "GdalSource".to_owned(),
-                    result_descriptor: TypedResultDescriptor::Raster(RasterResultDescriptor {
-                        data_type: RasterDataType::F32,
-                        spatial_reference: SpatialReference::new(
-                            SpatialReferenceAuthority::Epsg,
-                            25832
-                        )
-                        .into(),
-                        measurement: Measurement::Unitless,
-                        no_data_value: None,
-                        time: None,
-                        bbox: None,
-                    }),
-                    symbology: None
-                }
->>>>>>> cc1dcca1
             ]
         );
     }
