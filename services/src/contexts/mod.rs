use crate::error::Result;
<<<<<<< HEAD
use crate::layers::storage::{LayerDb, LayerProviderDb};
=======
use crate::layers::storage::LayerDb;
use crate::tasks::{TaskContext, TaskManager};
>>>>>>> cc1dcca1
use crate::{projects::ProjectDb, workflows::registry::WorkflowRegistry};
use async_trait::async_trait;
use geoengine_datatypes::primitives::{RasterQueryRectangle, VectorQueryRectangle};
use rayon::ThreadPool;
use std::sync::Arc;
use tokio::sync::RwLock;

mod in_memory;
mod session;
mod simple_context;

use crate::datasets::storage::DatasetDb;

use geoengine_datatypes::dataset::DatasetId;

use geoengine_datatypes::raster::TilingSpecification;
use geoengine_operators::engine::{
    ChunkByteSize, ExecutionContext, MetaData, MetaDataProvider, QueryContext,
    RasterResultDescriptor, VectorResultDescriptor,
};
use geoengine_operators::mock::MockDatasetDataSourceLoadingInfo;
use geoengine_operators::source::{GdalLoadingInfo, OgrSourceDataset};

use crate::datasets::listing::SessionMetaDataProvider;
pub use in_memory::InMemoryContext;
pub use session::{AdminSession, MockableSession, Session, SessionId, SimpleSession};
pub use simple_context::SimpleContext;

pub type Db<T> = Arc<RwLock<T>>;

/// A context bundles access to shared resources like databases and session specific information
/// about the user to pass to the services handlers.
#[async_trait]
pub trait Context: 'static + Send + Sync + Clone {
    type Session: MockableSession + Clone + From<AdminSession>; // TODO: change to `[Session]` when workarounds are gone
    type ProjectDB: ProjectDb<Self::Session>;
    type WorkflowRegistry: WorkflowRegistry;
    type DatasetDB: DatasetDb<Self::Session>;
    type LayerDB: LayerDb;
    type LayerProviderDB: LayerProviderDb;
    type QueryContext: QueryContext;
    type ExecutionContext: ExecutionContext;
    type TaskContext: TaskContext;
    type TaskManager: TaskManager<Self::TaskContext>;

    fn project_db(&self) -> Arc<Self::ProjectDB>;
    fn project_db_ref(&self) -> &Self::ProjectDB;

    fn workflow_registry(&self) -> Arc<Self::WorkflowRegistry>;
    fn workflow_registry_ref(&self) -> &Self::WorkflowRegistry;

    fn dataset_db(&self) -> Arc<Self::DatasetDB>;
    fn dataset_db_ref(&self) -> &Self::DatasetDB;

    fn layer_db(&self) -> Arc<Self::LayerDB>;
    fn layer_db_ref(&self) -> &Self::LayerDB;

<<<<<<< HEAD
    fn layer_provider_db(&self) -> Arc<Self::LayerProviderDB>;
    fn layer_provider_db_ref(&self) -> &Self::LayerProviderDB;
=======
    fn tasks(&self) -> Arc<Self::TaskManager>;
    fn tasks_ref(&self) -> &Self::TaskManager;
>>>>>>> cc1dcca1

    fn query_context(&self) -> Result<Self::QueryContext>;

    fn execution_context(&self, session: Self::Session) -> Result<Self::ExecutionContext>;

    async fn session_by_id(&self, session_id: SessionId) -> Result<Self::Session>;
}

pub struct QueryContextImpl {
    chunk_byte_size: ChunkByteSize,
    pub thread_pool: Arc<ThreadPool>,
}

impl QueryContextImpl {
    pub fn new(chunk_byte_size: ChunkByteSize, thread_pool: Arc<ThreadPool>) -> Self {
        QueryContextImpl {
            chunk_byte_size,
            thread_pool,
        }
    }
}

impl QueryContext for QueryContextImpl {
    fn chunk_byte_size(&self) -> ChunkByteSize {
        self.chunk_byte_size
    }

    fn thread_pool(&self) -> &Arc<ThreadPool> {
        &self.thread_pool
    }
}

pub struct ExecutionContextImpl<S, D, L>
where
    D: DatasetDb<S>,
    L: LayerProviderDb,
    S: Session,
{
    dataset_db: Arc<D>,
    layer_provider_db: Arc<L>,
    thread_pool: Arc<ThreadPool>,
    session: S,
    tiling_specification: TilingSpecification,
}

impl<S, D, L> ExecutionContextImpl<S, D, L>
where
    D: DatasetDb<S>,
    L: LayerProviderDb,
    S: Session,
{
    pub fn new(
        dataset_db: Arc<D>,
        layer_provider_db: Arc<L>,
        thread_pool: Arc<ThreadPool>,
        session: S,
        tiling_specification: TilingSpecification,
    ) -> Self {
        Self {
            dataset_db,
            layer_provider_db,
            thread_pool,
            session,
            tiling_specification,
        }
    }
}

impl<S, D, L> ExecutionContext for ExecutionContextImpl<S, D, L>
where
    D: DatasetDb<S>
        + SessionMetaDataProvider<
            S,
            MockDatasetDataSourceLoadingInfo,
            VectorResultDescriptor,
            VectorQueryRectangle,
        > + SessionMetaDataProvider<S, OgrSourceDataset, VectorResultDescriptor, VectorQueryRectangle>
        + SessionMetaDataProvider<S, GdalLoadingInfo, RasterResultDescriptor, RasterQueryRectangle>,
    L: LayerProviderDb,
    S: Session,
{
    fn thread_pool(&self) -> &Arc<ThreadPool> {
        &self.thread_pool
    }

    fn tiling_specification(&self) -> TilingSpecification {
        self.tiling_specification
    }
}

// TODO: use macro(?) for delegating meta_data function to DatasetDB to avoid redundant code
#[async_trait]
impl<S, D, L>
    MetaDataProvider<MockDatasetDataSourceLoadingInfo, VectorResultDescriptor, VectorQueryRectangle>
    for ExecutionContextImpl<S, D, L>
where
    D: DatasetDb<S>
        + SessionMetaDataProvider<
            S,
            MockDatasetDataSourceLoadingInfo,
            VectorResultDescriptor,
            VectorQueryRectangle,
        >,
    L: LayerProviderDb,
    S: Session,
{
    async fn meta_data(
        &self,
        dataset_id: &DatasetId,
    ) -> Result<
        Box<
            dyn MetaData<
                MockDatasetDataSourceLoadingInfo,
                VectorResultDescriptor,
                VectorQueryRectangle,
            >,
        >,
        geoengine_operators::error::Error,
    > {
        match dataset_id {
            DatasetId::Internal { dataset_id: _ } => self
                .dataset_db
                .session_meta_data(&self.session, dataset_id)
                .await
                .map_err(|e| geoengine_operators::error::Error::LoadingInfo {
                    source: Box::new(e),
                }),
            DatasetId::External(external) => {
                self.layer_provider_db
                    .layer_provider(external.provider_id)
                    .await
                    .map_err(|e| geoengine_operators::error::Error::DatasetMetaData {
                        source: Box::new(e),
                    })?
                    .meta_data(dataset_id)
                    .await
            }
        }
    }
}

// TODO: use macro(?) for delegating meta_data function to DatasetDB to avoid redundant code
#[async_trait]
impl<S, D, L> MetaDataProvider<OgrSourceDataset, VectorResultDescriptor, VectorQueryRectangle>
    for ExecutionContextImpl<S, D, L>
where
    D: DatasetDb<S>
        + SessionMetaDataProvider<S, OgrSourceDataset, VectorResultDescriptor, VectorQueryRectangle>,
    L: LayerProviderDb,
    S: Session,
{
    async fn meta_data(
        &self,
        dataset_id: &DatasetId,
    ) -> Result<
        Box<dyn MetaData<OgrSourceDataset, VectorResultDescriptor, VectorQueryRectangle>>,
        geoengine_operators::error::Error,
    > {
        match dataset_id {
            DatasetId::Internal { dataset_id: _ } => self
                .dataset_db
                .session_meta_data(&self.session, dataset_id)
                .await
                .map_err(|e| geoengine_operators::error::Error::LoadingInfo {
                    source: Box::new(e),
                }),
            DatasetId::External(external) => {
                self.layer_provider_db
                    .layer_provider(external.provider_id)
                    .await
                    .map_err(|e| geoengine_operators::error::Error::DatasetMetaData {
                        source: Box::new(e),
                    })?
                    .meta_data(dataset_id)
                    .await
            }
        }
    }
}

// TODO: use macro(?) for delegating meta_data function to DatasetDB to avoid redundant code
#[async_trait]
impl<S, D, L> MetaDataProvider<GdalLoadingInfo, RasterResultDescriptor, RasterQueryRectangle>
    for ExecutionContextImpl<S, D, L>
where
    D: DatasetDb<S>
        + SessionMetaDataProvider<S, GdalLoadingInfo, RasterResultDescriptor, RasterQueryRectangle>,
    L: LayerProviderDb,
    S: Session,
{
    async fn meta_data(
        &self,
        dataset_id: &DatasetId,
    ) -> Result<
        Box<dyn MetaData<GdalLoadingInfo, RasterResultDescriptor, RasterQueryRectangle>>,
        geoengine_operators::error::Error,
    > {
        match dataset_id {
            DatasetId::Internal { dataset_id: _ } => self
                .dataset_db
                .session_meta_data(&self.session, dataset_id)
                .await
                .map_err(|e| geoengine_operators::error::Error::LoadingInfo {
                    source: Box::new(e),
                }),
            DatasetId::External(external) => {
                self.layer_provider_db
                    .layer_provider(external.provider_id)
                    .await
                    .map_err(|e| geoengine_operators::error::Error::DatasetMetaData {
                        source: Box::new(e),
                    })?
                    .meta_data(dataset_id)
                    .await
            }
        }
    }
}<|MERGE_RESOLUTION|>--- conflicted
+++ resolved
@@ -1,10 +1,6 @@
 use crate::error::Result;
-<<<<<<< HEAD
 use crate::layers::storage::{LayerDb, LayerProviderDb};
-=======
-use crate::layers::storage::LayerDb;
 use crate::tasks::{TaskContext, TaskManager};
->>>>>>> cc1dcca1
 use crate::{projects::ProjectDb, workflows::registry::WorkflowRegistry};
 use async_trait::async_trait;
 use geoengine_datatypes::primitives::{RasterQueryRectangle, VectorQueryRectangle};
@@ -62,13 +58,11 @@
     fn layer_db(&self) -> Arc<Self::LayerDB>;
     fn layer_db_ref(&self) -> &Self::LayerDB;
 
-<<<<<<< HEAD
     fn layer_provider_db(&self) -> Arc<Self::LayerProviderDB>;
     fn layer_provider_db_ref(&self) -> &Self::LayerProviderDB;
-=======
+
     fn tasks(&self) -> Arc<Self::TaskManager>;
     fn tasks_ref(&self) -> &Self::TaskManager;
->>>>>>> cc1dcca1
 
     fn query_context(&self) -> Result<Self::QueryContext>;
 
