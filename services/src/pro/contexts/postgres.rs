use crate::datasets::add_from_directory::add_providers_from_directory;
use crate::error::{self, Result};
use crate::layers::add_from_directory::{
    add_layer_collections_from_directory, add_layers_from_directory,
};
use crate::layers::storage::INTERNAL_LAYER_DB_ROOT_COLLECTION_ID;
use crate::pro::datasets::{add_datasets_from_directory, PostgresDatasetDb, Role};
use crate::pro::layers::postgres_layer_db::{PostgresLayerDb, PostgresLayerProviderDb};
use crate::pro::projects::ProjectPermission;
use crate::pro::users::{UserDb, UserId, UserSession};
use crate::pro::workflows::postgres_workflow_registry::PostgresWorkflowRegistry;
use crate::projects::ProjectId;
use crate::tasks::{SimpleTaskManager, SimpleTaskManagerContext};
use crate::{contexts::Context, pro::users::PostgresUserDb};
use crate::{
    contexts::{ExecutionContextImpl, QueryContextImpl},
    pro::projects::PostgresProjectDb,
};
use async_trait::async_trait;
use bb8_postgres::{
    bb8::Pool,
    bb8::PooledConnection,
    tokio_postgres::{error::SqlState, tls::MakeTlsConnect, tls::TlsConnect, Config, Socket},
    PostgresConnectionManager,
};
use geoengine_datatypes::raster::TilingSpecification;
use geoengine_operators::engine::ChunkByteSize;
use geoengine_operators::util::create_rayon_thread_pool;
use log::{debug, warn};
use rayon::ThreadPool;
use snafu::ResultExt;
use std::path::PathBuf;
use std::sync::Arc;

use super::ProContext;

// TODO: do not report postgres error details to user

/// A contex with references to Postgres backends of the dbs. Automatically migrates schema on instantiation
#[derive(Clone)]
pub struct PostgresContext<Tls>
where
    Tls: MakeTlsConnect<Socket> + Clone + Send + Sync + 'static,
    <Tls as MakeTlsConnect<Socket>>::Stream: Send + Sync,
    <Tls as MakeTlsConnect<Socket>>::TlsConnect: Send,
    <<Tls as MakeTlsConnect<Socket>>::TlsConnect as TlsConnect<Socket>>::Future: Send,
{
    user_db: Arc<PostgresUserDb<Tls>>,
    project_db: Arc<PostgresProjectDb<Tls>>,
    workflow_registry: Arc<PostgresWorkflowRegistry<Tls>>,
    dataset_db: Arc<PostgresDatasetDb<Tls>>,
    layer_db: Arc<PostgresLayerDb<Tls>>,
    layer_provider_db: Arc<PostgresLayerProviderDb<Tls>>,
    thread_pool: Arc<ThreadPool>,
    exe_ctx_tiling_spec: TilingSpecification,
    query_ctx_chunk_size: ChunkByteSize,
    task_manager: Arc<SimpleTaskManager>,
}

impl<Tls> PostgresContext<Tls>
where
    Tls: MakeTlsConnect<Socket> + Clone + Send + Sync + 'static,
    <Tls as MakeTlsConnect<Socket>>::Stream: Send + Sync,
    <Tls as MakeTlsConnect<Socket>>::TlsConnect: Send,
    <<Tls as MakeTlsConnect<Socket>>::TlsConnect as TlsConnect<Socket>>::Future: Send,
{
    pub async fn new_with_context_spec(
        config: Config,
        tls: Tls,
        exe_ctx_tiling_spec: TilingSpecification,
        query_ctx_chunk_size: ChunkByteSize,
    ) -> Result<Self> {
        let pg_mgr = PostgresConnectionManager::new(config, tls);

        let pool = Pool::builder().build(pg_mgr).await?;

        Self::update_schema(pool.get().await?).await?;

        Ok(Self {
            user_db: Arc::new(PostgresUserDb::new(pool.clone())),
            project_db: Arc::new(PostgresProjectDb::new(pool.clone())),
            workflow_registry: Arc::new(PostgresWorkflowRegistry::new(pool.clone())),
            dataset_db: Arc::new(PostgresDatasetDb::new(pool.clone())),
            layer_db: Arc::new(PostgresLayerDb::new(pool.clone())),
<<<<<<< HEAD
            layer_provider_db: Arc::new(PostgresLayerProviderDb::new(pool.clone())),
=======
            task_manager: Arc::new(SimpleTaskManager::default()),
>>>>>>> cc1dcca1
            thread_pool: create_rayon_thread_pool(0),
            exe_ctx_tiling_spec,
            query_ctx_chunk_size,
        })
    }

    // TODO: check if the datasets exist already and don't output warnings when skipping them
    #[allow(clippy::too_many_arguments)]
    pub async fn new_with_data(
        config: Config,
        tls: Tls,
        dataset_defs_path: PathBuf,
        provider_defs_path: PathBuf,
        layer_defs_path: PathBuf,
        layer_collection_defs_path: PathBuf,
        exe_ctx_tiling_spec: TilingSpecification,
        query_ctx_chunk_size: ChunkByteSize,
    ) -> Result<Self> {
        let pg_mgr = PostgresConnectionManager::new(config, tls);

        let pool = Pool::builder().build(pg_mgr).await?;

        Self::update_schema(pool.get().await?).await?;

        let workflow_db = PostgresWorkflowRegistry::new(pool.clone());
        let mut layer_db = PostgresLayerDb::new(pool.clone());

        add_layers_from_directory(&mut layer_db, layer_defs_path).await;
        add_layer_collections_from_directory(&mut layer_db, layer_collection_defs_path).await;

        let mut dataset_db = PostgresDatasetDb::new(pool.clone());

        add_datasets_from_directory(&mut dataset_db, dataset_defs_path).await;

        let mut layer_provider_db = PostgresLayerProviderDb::new(pool.clone());

        add_providers_from_directory(&mut layer_provider_db, provider_defs_path.clone()).await;
        add_providers_from_directory(&mut layer_provider_db, provider_defs_path.join("pro")).await;

        Ok(Self {
            user_db: Arc::new(PostgresUserDb::new(pool.clone())),
            project_db: Arc::new(PostgresProjectDb::new(pool.clone())),
            workflow_registry: Arc::new(workflow_db),
            dataset_db: Arc::new(dataset_db),
            layer_db: Arc::new(layer_db),
<<<<<<< HEAD
            layer_provider_db: Arc::new(PostgresLayerProviderDb::new(pool.clone())),
=======
            task_manager: Arc::new(SimpleTaskManager::default()),
>>>>>>> cc1dcca1
            thread_pool: create_rayon_thread_pool(0),
            exe_ctx_tiling_spec,
            query_ctx_chunk_size,
        })
    }

    async fn schema_version(
        conn: &PooledConnection<'_, PostgresConnectionManager<Tls>>,
    ) -> Result<i32> {
        let stmt = match conn.prepare("SELECT version from version").await {
            Ok(stmt) => stmt,
            Err(e) => {
                if let Some(code) = e.code() {
                    if *code == SqlState::UNDEFINED_TABLE {
                        warn!("UserDB: Uninitialized schema");
                        return Ok(0);
                    }
                }
                return Err(error::Error::TokioPostgres { source: e });
            }
        };

        let row = conn.query_one(&stmt, &[]).await?;

        Ok(row.get(0))
    }

    #[allow(clippy::too_many_lines)]
    async fn update_schema(
        conn: PooledConnection<'_, PostgresConnectionManager<Tls>>,
    ) -> Result<()> {
        let mut version = Self::schema_version(&conn).await?;

        loop {
            match version {
                0 => {
                    conn.batch_execute(
                        &format!(r#"
                        CREATE TABLE version (
                            version INT
                        );
                        INSERT INTO version VALUES (1);

                        CREATE TABLE roles (
                            id UUID PRIMARY KEY,
                            name text NOT NULL
                        );

                        INSERT INTO roles (id, name) VALUES
                            ('{system_role_id}', 'system'),
                            ('{user_role_id}', 'user'),
                            ('{anonymous_role_id}', 'anonymous');

                        CREATE TABLE users (
                            id UUID PRIMARY KEY REFERENCES roles(id),
                            email character varying (256) UNIQUE,
                            password_hash character varying (256),
                            real_name character varying (256),
                            active boolean NOT NULL
                            CONSTRAINT users_anonymous_ck CHECK (
                               (email IS NULL AND password_hash IS NULL AND real_name IS NULL) OR 
                               (email IS NOT NULL AND password_hash IS NOT NULL AND 
                                real_name IS NOT NULL) 
                            )
                        );

                        INSERT INTO users (
                            id, 
                            email,
                            password_hash,
                            real_name,
                            active)
                        VALUES (
                            '{system_role_id}', 
                            'system@geoengine.io',
                            '',
                            'system',
                            true
                        );

                        -- relation between users and roles
                        -- all users have a default role where role_id = user_id
                        CREATE TABLE user_roles (
                            user_id UUID REFERENCES users(id) ON DELETE CASCADE NOT NULL,
                            role_id UUID REFERENCES roles(id) ON DELETE CASCADE NOT NULL,
                            PRIMARY KEY (user_id, role_id)
                        );

                        -- system user role
                        INSERT INTO user_roles 
                            (user_id, role_id)
                        VALUES 
                            ('{system_role_id}', 
                            '{system_role_id}');

                        CREATE TYPE "SpatialReferenceAuthority" AS ENUM (
                            'Epsg', 'SrOrg', 'Iau2000', 'Esri'
                        );

                        CREATE TYPE "SpatialReference" AS (
                            authority "SpatialReferenceAuthority", 
                            code OID
                        );

                        CREATE TYPE "Coordinate2D" AS (
                            x double precision, 
                            y double precision
                        );

                        CREATE TYPE "BoundingBox2D" AS (
                            lower_left_coordinate "Coordinate2D", 
                            upper_right_coordinate "Coordinate2D"
                        );

                        CREATE TYPE "TimeInterval" AS (                                                      
                            start timestamp with time zone,
                            "end" timestamp with time zone
                        );

                        CREATE TYPE "STRectangle" AS (
                            spatial_reference "SpatialReference",
                            bounding_box "BoundingBox2D",
                            time_interval "TimeInterval"
                        );
                        
                        CREATE TYPE "TimeGranularity" AS ENUM (
                            'Millis', 'Seconds', 'Minutes', 'Hours',
                            'Days',  'Months', 'Years'
                        );
                        
                        CREATE TYPE "TimeStep" AS (
                            granularity "TimeGranularity",
                            step OID
                        );

                        CREATE TABLE projects (
                            id UUID PRIMARY KEY
                        );        
                        
                        CREATE TABLE sessions (
                            id UUID PRIMARY KEY,
                            user_id UUID REFERENCES users(id),
                            created timestamp with time zone NOT NULL,
                            valid_until timestamp with time zone NOT NULL,
                            project_id UUID REFERENCES projects(id) ON DELETE SET NULL,
                            view "STRectangle"
                        );                

                        CREATE TABLE project_versions (
                            id UUID PRIMARY KEY,
                            project_id UUID REFERENCES projects(id) ON DELETE CASCADE NOT NULL,
                            name character varying (256) NOT NULL,
                            description text NOT NULL,
                            bounds "STRectangle" NOT NULL,
                            time_step "TimeStep" NOT NULL,
                            changed timestamp with time zone,
                            author_user_id UUID REFERENCES users(id) NOT NULL,
                            latest boolean
                        );

                        CREATE INDEX project_version_latest_idx 
                        ON project_versions (project_id, latest DESC, changed DESC, author_user_id DESC);

                        CREATE TYPE "LayerType" AS ENUM ('Raster', 'Vector');
                        
                        CREATE TYPE "LayerVisibility" AS (
                            data BOOLEAN,
                            legend BOOLEAN
                        );

                        CREATE TABLE project_version_layers (
                            layer_index integer NOT NULL,
                            project_id UUID REFERENCES projects(id) ON DELETE CASCADE NOT NULL,
                            project_version_id UUID REFERENCES project_versions(id) ON DELETE CASCADE NOT NULL,                            
                            name character varying (256) NOT NULL,
                            workflow_id UUID NOT NULL, -- TODO: REFERENCES workflows(id)
                            symbology json,
                            visibility "LayerVisibility" NOT NULL,
                            PRIMARY KEY (project_id, project_version_id, layer_index)            
                        );
                        
                        CREATE TABLE project_version_plots (
                            plot_index integer NOT NULL,
                            project_id UUID REFERENCES projects(id) ON DELETE CASCADE NOT NULL,
                            project_version_id UUID REFERENCES project_versions(id) ON DELETE CASCADE NOT NULL,                            
                            name character varying (256) NOT NULL,
                            workflow_id UUID NOT NULL, -- TODO: REFERENCES workflows(id)
                            PRIMARY KEY (project_id, plot_index)            
                        );

                        CREATE TYPE "ProjectPermission" AS ENUM ('Read', 'Write', 'Owner');

                        CREATE TABLE user_project_permissions (
                            user_id UUID REFERENCES users(id) NOT NULL,
                            project_id UUID REFERENCES projects(id) ON DELETE CASCADE NOT NULL,
                            permission "ProjectPermission" NOT NULL,
                            PRIMARY KEY (user_id, project_id)
                        );

                        CREATE TABLE workflows (
                            id UUID PRIMARY KEY,
                            workflow json NOT NULL
                        );

                        CREATE TABLE datasets (
                            id UUID PRIMARY KEY,
                            name text NOT NULL,
                            description text NOT NULL, 
                            tags text[], 
                            source_operator text NOT NULL,

                            result_descriptor json NOT NULL,
                            meta_data json NOT NULL,

                            symbology json,
                            provenance json
                        );

                        -- TODO: add constraint not null
                        -- TODO: add constaint byte_size >= 0
                        CREATE TYPE "FileUpload" AS (
                            id UUID,
                            name text,
                            byte_size bigint
                        );

                        -- TODO: store user
                        -- TODO: time of creation and last update
                        -- TODO: upload directory that is not directly derived from id
                        CREATE TABLE uploads (
                            id UUID PRIMARY KEY,
                            user_id UUID REFERENCES users(id) ON DELETE CASCADE NOT NULL,
                            files "FileUpload"[] NOT NULL
                        );

                        CREATE TYPE "Permission" AS ENUM (
                            'Read', 'Write', 'Owner'
                        );

                        -- TODO: add indexes
                        CREATE TABLE dataset_permissions (
                            role_id UUID REFERENCES roles(id) ON DELETE CASCADE NOT NULL,
                            dataset_id UUID REFERENCES datasets(id) ON DELETE CASCADE NOT NULL,
                            permission "Permission" NOT NULL,
                            PRIMARY KEY (role_id, dataset_id)
                        );

                        CREATE VIEW user_permitted_datasets AS
                            SELECT 
                                r.user_id,
                                p.dataset_id,
                                p.permission
                            FROM 
                                user_roles r JOIN dataset_permissions p ON (r.role_id = p.role_id);


                        CREATE TABLE layer_collections (
                            id UUID PRIMARY KEY,
                            name text NOT NULL,
                            description text NOT NULL
                        );

                        -- insert the root layer collection
                        INSERT INTO layer_collections (
                            id,
                            name,
                            description
                        ) VALUES (
                            '{root_layer_collection_id}',
                            'Layers',
                            'All available Geo Engine layers'
                        );
    

                        CREATE TABLE layers (
                            id UUID PRIMARY KEY,
                            name text NOT NULL,
                            description text NOT NULL,
                            workflow json NOT NULL,
                            symbology json 
                        );

                        CREATE TABLE collection_layers (
                            collection UUID REFERENCES layer_collections(id) ON DELETE CASCADE NOT NULL,
                            layer UUID REFERENCES layers(id) ON DELETE CASCADE NOT NULL,
                            PRIMARY KEY (collection, layer)
                        );

                        CREATE TABLE collection_children (
                            parent UUID REFERENCES layer_collections(id) ON DELETE CASCADE NOT NULL,
                            child UUID REFERENCES layer_collections(id) ON DELETE CASCADE NOT NULL,
                            PRIMARY KEY (parent, child)
                        );

                        -- TODO: should name be unique (per user)?
                        CREATE TABLE layer_providers (
                            id UUID PRIMARY KEY,
                            type_name text NOT NULL,
                            name text NOT NULL,

                            definition json NOT NULL
                        );

                        -- TODO: uploads, providers permissions

                        -- TODO: relationship between uploads and datasets?                        
                        "#
                    ,
                    system_role_id = Role::system_role_id(),
                    user_role_id = Role::user_role_id(),
                    anonymous_role_id = Role::anonymous_role_id(),
                    root_layer_collection_id = INTERNAL_LAYER_DB_ROOT_COLLECTION_ID))
                    .await?;
                    debug!("Updated user database to schema version {}", version + 1);
                }
                // 1 => {
                // next version
                // conn.batch_execute(
                //     "\
                //     ALTER TABLE users ...
                //
                //     UPDATE version SET version = 2;\
                //     ",
                // )
                // .await?;
                // eprintln!("Updated user database to schema version {}", version + 1);
                // }
                _ => return Ok(()),
            }
            version += 1;
        }
    }

    pub(crate) async fn check_user_project_permission(
        conn: &PooledConnection<'_, PostgresConnectionManager<Tls>>,
        user: UserId,
        project: ProjectId,
        permissions: &[ProjectPermission],
    ) -> Result<()> {
        let stmt = conn
            .prepare(
                "
                SELECT TRUE
                FROM user_project_permissions
                WHERE user_id = $1 AND project_id = $2 AND permission = ANY ($3);",
            )
            .await?;

        conn.query_one(&stmt, &[&user, &project, &permissions])
            .await
            .map_err(|_error| error::Error::ProjectDbUnauthorized)?;

        Ok(())
    }
}

#[async_trait]
impl<Tls> ProContext for PostgresContext<Tls>
where
    Tls: MakeTlsConnect<Socket> + Clone + Send + Sync + 'static,
    <Tls as MakeTlsConnect<Socket>>::Stream: Send + Sync,
    <Tls as MakeTlsConnect<Socket>>::TlsConnect: Send,
    <<Tls as MakeTlsConnect<Socket>>::TlsConnect as TlsConnect<Socket>>::Future: Send,
{
    type UserDB = PostgresUserDb<Tls>;

    fn user_db(&self) -> Arc<Self::UserDB> {
        self.user_db.clone()
    }
    fn user_db_ref(&self) -> &Self::UserDB {
        &self.user_db
    }
}

#[async_trait]
impl<Tls> Context for PostgresContext<Tls>
where
    Tls: MakeTlsConnect<Socket> + Clone + Send + Sync + 'static,
    <Tls as MakeTlsConnect<Socket>>::Stream: Send + Sync,
    <Tls as MakeTlsConnect<Socket>>::TlsConnect: Send,
    <<Tls as MakeTlsConnect<Socket>>::TlsConnect as TlsConnect<Socket>>::Future: Send,
{
    type Session = UserSession;
    type ProjectDB = PostgresProjectDb<Tls>;
    type WorkflowRegistry = PostgresWorkflowRegistry<Tls>;
    type DatasetDB = PostgresDatasetDb<Tls>;
    type LayerDB = PostgresLayerDb<Tls>;
<<<<<<< HEAD
    type LayerProviderDB = PostgresLayerProviderDb<Tls>;
=======
    type TaskContext = SimpleTaskManagerContext;
    type TaskManager = SimpleTaskManager; // this does not persist across restarts
>>>>>>> cc1dcca1
    type QueryContext = QueryContextImpl;
    type ExecutionContext =
        ExecutionContextImpl<UserSession, PostgresDatasetDb<Tls>, PostgresLayerProviderDb<Tls>>;

    fn project_db(&self) -> Arc<Self::ProjectDB> {
        self.project_db.clone()
    }
    fn project_db_ref(&self) -> &Self::ProjectDB {
        &self.project_db
    }

    fn workflow_registry(&self) -> Arc<Self::WorkflowRegistry> {
        self.workflow_registry.clone()
    }
    fn workflow_registry_ref(&self) -> &Self::WorkflowRegistry {
        &self.workflow_registry
    }

    fn dataset_db(&self) -> Arc<Self::DatasetDB> {
        self.dataset_db.clone()
    }
    fn dataset_db_ref(&self) -> &Self::DatasetDB {
        &self.dataset_db
    }

    fn layer_db(&self) -> Arc<Self::LayerDB> {
        self.layer_db.clone()
    }
    fn layer_db_ref(&self) -> &Self::LayerDB {
        &self.layer_db
    }

<<<<<<< HEAD
    fn layer_provider_db(&self) -> Arc<Self::LayerProviderDB> {
        self.layer_provider_db.clone()
    }
    fn layer_provider_db_ref(&self) -> &Self::LayerProviderDB {
        &self.layer_provider_db
=======
    fn tasks(&self) -> Arc<Self::TaskManager> {
        self.task_manager.clone()
    }
    fn tasks_ref(&self) -> &Self::TaskManager {
        &self.task_manager
>>>>>>> cc1dcca1
    }

    fn query_context(&self) -> Result<Self::QueryContext> {
        // TODO: load config only once
        Ok(QueryContextImpl::new(
            self.query_ctx_chunk_size,
            self.thread_pool.clone(),
        ))
    }

    fn execution_context(&self, session: UserSession) -> Result<Self::ExecutionContext> {
        Ok(ExecutionContextImpl::<
            UserSession,
            PostgresDatasetDb<Tls>,
            PostgresLayerProviderDb<Tls>,
        >::new(
            self.dataset_db.clone(),
            self.layer_provider_db.clone(),
            self.thread_pool.clone(),
            session,
            self.exe_ctx_tiling_spec,
        ))
    }

    async fn session_by_id(&self, session_id: crate::contexts::SessionId) -> Result<Self::Session> {
        self.user_db_ref()
            .session(session_id)
            .await
            .map_err(Box::new)
            .context(error::Authorization)
    }
}

#[cfg(test)]
mod tests {
    use std::str::FromStr;

    use super::*;
    use crate::datasets::external::mock::MockExternalLayerProviderDefinition;
    use crate::datasets::listing::SessionMetaDataProvider;
    use crate::datasets::listing::{DatasetListOptions, DatasetListing, ProvenanceOutput};
    use crate::datasets::listing::{DatasetProvider, Provenance};
    use crate::datasets::storage::{
        AddDataset, DatasetDefinition, DatasetStore, MetaDataDefinition,
    };
    use crate::datasets::upload::{FileId, UploadId};
    use crate::datasets::upload::{FileUpload, Upload, UploadDb};
    use crate::layers::layer::{
        AddLayer, AddLayerCollection, CollectionItem, LayerCollectionListOptions,
        LayerCollectionListing, LayerListing, ProviderLayerCollectionId, ProviderLayerId,
    };
    use crate::layers::listing::LayerCollectionProvider;
    use crate::layers::storage::{
        LayerDb, LayerProviderDb, LayerProviderListing, LayerProviderListingOptions,
        INTERNAL_PROVIDER_ID,
    };
    use crate::pro::datasets::{DatasetPermission, Permission, UpdateDatasetPermissions};
    use crate::pro::projects::{LoadVersion, ProProjectDb, UserProjectPermission};
    use crate::pro::users::{UserCredentials, UserDb, UserRegistration};
    use crate::projects::{
        CreateProject, Layer, LayerUpdate, OrderBy, Plot, PlotUpdate, PointSymbology, ProjectDb,
        ProjectFilter, ProjectId, ProjectListOptions, ProjectListing, STRectangle, UpdateProject,
    };
    use crate::util::config::{get_config_element, Postgres};
    use crate::util::user_input::UserInput;
    use crate::workflows::registry::WorkflowRegistry;
    use crate::workflows::workflow::Workflow;
    use bb8_postgres::bb8::ManageConnection;
    use bb8_postgres::tokio_postgres::{self, NoTls};
    use futures::Future;
    use geoengine_datatypes::collections::VectorDataType;
    use geoengine_datatypes::dataset::{
        DatasetId, ExternalDatasetId, InternalDatasetId, LayerProviderId,
    };
    use geoengine_datatypes::primitives::{
        BoundingBox2D, Coordinate2D, FeatureDataType, Measurement, SpatialResolution, TimeInterval,
        VectorQueryRectangle,
    };
    use geoengine_datatypes::spatial_reference::{SpatialReference, SpatialReferenceOption};
    use geoengine_datatypes::util::test::TestDefault;
    use geoengine_datatypes::util::Identifier;
    use geoengine_operators::engine::{
        MetaData, MultipleRasterSources, PlotOperator, StaticMetaData, TypedOperator,
        TypedResultDescriptor, VectorColumnInfo, VectorOperator, VectorResultDescriptor,
    };
    use geoengine_operators::mock::{MockPointSource, MockPointSourceParams};
    use geoengine_operators::plot::{Statistics, StatisticsParams};
    use geoengine_operators::source::{
        CsvHeader, FormatSpecifics, OgrSourceColumnSpec, OgrSourceDataset,
        OgrSourceDatasetTimeType, OgrSourceDurationSpec, OgrSourceErrorSpec, OgrSourceTimeFormat,
    };
    use rand::RngCore;
    use tokio::runtime::Handle;

    /// Setup database schema and return its name.
    async fn setup_db() -> (tokio_postgres::Config, String) {
        let mut db_config = get_config_element::<Postgres>().unwrap();
        db_config.schema = format!("geoengine_test_{}", rand::thread_rng().next_u64()); // generate random temp schema

        let mut pg_config = tokio_postgres::Config::new();
        pg_config
            .user(&db_config.user)
            .password(&db_config.password)
            .host(&db_config.host)
            .dbname(&db_config.database);

        // generate schema with prior connection
        PostgresConnectionManager::new(pg_config.clone(), NoTls)
            .connect()
            .await
            .unwrap()
            .batch_execute(&format!("CREATE SCHEMA {};", &db_config.schema))
            .await
            .unwrap();

        // fix schema by providing `search_path` option
        pg_config.options(&format!("-c search_path={}", db_config.schema));

        (pg_config, db_config.schema)
    }

    /// Tear down database schema.
    async fn tear_down_db(pg_config: tokio_postgres::Config, schema: &str) {
        // generate schema with prior connection
        PostgresConnectionManager::new(pg_config, NoTls)
            .connect()
            .await
            .unwrap()
            .batch_execute(&format!("DROP SCHEMA {} CASCADE;", schema))
            .await
            .unwrap();
    }

    async fn with_temp_context<F, Fut>(f: F)
    where
        F: FnOnce(PostgresContext<NoTls>, tokio_postgres::Config) -> Fut
            + std::panic::UnwindSafe
            + Send
            + 'static,
        Fut: Future<Output = ()> + Send,
    {
        let (pg_config, schema) = setup_db().await;

        // catch all panics and clean up first…
        let executed_fn = {
            let pg_config = pg_config.clone();
            std::panic::catch_unwind(move || {
                tokio::task::block_in_place(move || {
                    Handle::current().block_on(async move {
                        let ctx = PostgresContext::new_with_context_spec(
                            pg_config.clone(),
                            tokio_postgres::NoTls,
                            TestDefault::test_default(),
                            TestDefault::test_default(),
                        )
                        .await
                        .unwrap();
                        f(ctx, pg_config.clone()).await;
                    });
                });
            })
        };

        tear_down_db(pg_config, &schema).await;

        // then throw errors afterwards
        if let Err(err) = executed_fn {
            std::panic::resume_unwind(err);
        }
    }

    #[tokio::test(flavor = "multi_thread", worker_threads = 1)]
    async fn test() {
        with_temp_context(|ctx, _| async move {
            anonymous(&ctx).await;

            let _user_id = user_reg_login(&ctx).await;

            let session = ctx
                .user_db_ref()
                .login(UserCredentials {
                    email: "foo@bar.de".into(),
                    password: "secret123".into(),
                })
                .await
                .unwrap();

            create_projects(&ctx, &session).await;

            let projects = list_projects(&ctx, &session).await;

            set_session(&ctx, &projects).await;

            let project_id = projects[0].id;

            update_projects(&ctx, &session, project_id).await;

            add_permission(&ctx, &session, project_id).await;

            delete_project(&ctx, &session, project_id).await;
        })
        .await;
    }

    async fn set_session(ctx: &PostgresContext<NoTls>, projects: &[ProjectListing]) {
        let credentials = UserCredentials {
            email: "foo@bar.de".into(),
            password: "secret123".into(),
        };

        let user_db = ctx.user_db_ref();

        let session = user_db.login(credentials).await.unwrap();

        user_db
            .set_session_project(&session, projects[0].id)
            .await
            .unwrap();

        assert_eq!(
            user_db.session(session.id).await.unwrap().project,
            Some(projects[0].id)
        );

        let rect = STRectangle::new_unchecked(SpatialReference::epsg_4326(), 0., 1., 2., 3., 1, 2);
        user_db
            .set_session_view(&session, rect.clone())
            .await
            .unwrap();
        assert_eq!(user_db.session(session.id).await.unwrap().view, Some(rect));
    }

    async fn delete_project(
        ctx: &PostgresContext<NoTls>,
        session: &UserSession,
        project_id: ProjectId,
    ) {
        ctx.project_db_ref()
            .delete(session, project_id)
            .await
            .unwrap();

        assert!(ctx
            .project_db_ref()
            .load(session, project_id)
            .await
            .is_err());
    }

    async fn add_permission(
        ctx: &PostgresContext<NoTls>,
        session: &UserSession,
        project_id: ProjectId,
    ) {
        assert_eq!(
            ctx.project_db_ref()
                .list_permissions(session, project_id)
                .await
                .unwrap()
                .len(),
            1
        );

        let user2 = ctx
            .user_db_ref()
            .register(
                UserRegistration {
                    email: "user2@example.com".into(),
                    password: "12345678".into(),
                    real_name: "User2".into(),
                }
                .validated()
                .unwrap(),
            )
            .await
            .unwrap();

        ctx.project_db_ref()
            .add_permission(
                session,
                UserProjectPermission {
                    project: project_id,
                    permission: ProjectPermission::Read,
                    user: user2,
                },
            )
            .await
            .unwrap();

        assert_eq!(
            ctx.project_db_ref()
                .list_permissions(session, project_id)
                .await
                .unwrap()
                .len(),
            2
        );
    }

    async fn update_projects(
        ctx: &PostgresContext<NoTls>,
        session: &UserSession,
        project_id: ProjectId,
    ) {
        let project = ctx
            .project_db_ref()
            .load_version(session, project_id, LoadVersion::Latest)
            .await
            .unwrap();

        let layer_workflow_id = ctx
            .workflow_registry_ref()
            .register(Workflow {
                operator: TypedOperator::Vector(
                    MockPointSource {
                        params: MockPointSourceParams {
                            points: vec![Coordinate2D::new(1., 2.); 3],
                        },
                    }
                    .boxed(),
                ),
            })
            .await
            .unwrap();

        assert!(ctx
            .workflow_registry_ref()
            .load(&layer_workflow_id)
            .await
            .is_ok());

        let plot_workflow_id = ctx
            .workflow_registry_ref()
            .register(Workflow {
                operator: Statistics {
                    params: StatisticsParams {},
                    sources: MultipleRasterSources { rasters: vec![] },
                }
                .boxed()
                .into(),
            })
            .await
            .unwrap();

        assert!(ctx
            .workflow_registry_ref()
            .load(&plot_workflow_id)
            .await
            .is_ok());

        let update = UpdateProject {
            id: project.id,
            name: Some("Test9 Updated".into()),
            description: None,
            layers: Some(vec![LayerUpdate::UpdateOrInsert(Layer {
                workflow: layer_workflow_id,
                name: "TestLayer".into(),
                symbology: PointSymbology::default().into(),
                visibility: Default::default(),
            })]),
            plots: Some(vec![PlotUpdate::UpdateOrInsert(Plot {
                workflow: plot_workflow_id,
                name: "Test Plot".into(),
            })]),
            bounds: None,
            time_step: None,
        };
        ctx.project_db_ref()
            .update(session, update.validated().unwrap())
            .await
            .unwrap();

        let versions = ctx
            .project_db_ref()
            .versions(session, project_id)
            .await
            .unwrap();
        assert_eq!(versions.len(), 2);
    }

    async fn list_projects(
        ctx: &PostgresContext<NoTls>,
        session: &UserSession,
    ) -> Vec<ProjectListing> {
        let options = ProjectListOptions {
            filter: ProjectFilter::None,
            order: OrderBy::NameDesc,
            offset: 0,
            limit: 2,
        }
        .validated()
        .unwrap();
        let projects = ctx.project_db_ref().list(session, options).await.unwrap();

        assert_eq!(projects.len(), 2);
        assert_eq!(projects[0].name, "Test9");
        assert_eq!(projects[1].name, "Test8");
        projects
    }

    async fn create_projects(ctx: &PostgresContext<NoTls>, session: &UserSession) {
        for i in 0..10 {
            let create = CreateProject {
                name: format!("Test{}", i),
                description: format!("Test{}", 10 - i),
                bounds: STRectangle::new(
                    SpatialReferenceOption::Unreferenced,
                    0.,
                    0.,
                    1.,
                    1.,
                    0,
                    1,
                )
                .unwrap(),
                time_step: None,
            }
            .validated()
            .unwrap();
            ctx.project_db_ref().create(session, create).await.unwrap();
        }
    }

    async fn user_reg_login(ctx: &PostgresContext<NoTls>) -> UserId {
        let db = ctx.user_db_ref();

        let user_registration = UserRegistration {
            email: "foo@bar.de".into(),
            password: "secret123".into(),
            real_name: "Foo Bar".into(),
        }
        .validated()
        .unwrap();

        let user_id = db.register(user_registration).await.unwrap();

        let credentials = UserCredentials {
            email: "foo@bar.de".into(),
            password: "secret123".into(),
        };

        let session = db.login(credentials).await.unwrap();

        db.session(session.id).await.unwrap();

        db.logout(session.id).await.unwrap();

        assert!(db.session(session.id).await.is_err());

        user_id
    }

    async fn anonymous(ctx: &PostgresContext<NoTls>) {
        let db = ctx.user_db_ref();

        let session = db.anonymous().await.unwrap();

        let session = db.session(session.id).await.unwrap();

        db.logout(session.id).await.unwrap();

        assert!(db.session(session.id).await.is_err());
    }

    #[tokio::test(flavor = "multi_thread", worker_threads = 1)]
    async fn it_persists_workflows() {
        with_temp_context(|ctx, pg_config| async move {
            let workflow = Workflow {
                operator: TypedOperator::Vector(
                    MockPointSource {
                        params: MockPointSourceParams {
                            points: vec![Coordinate2D::new(1., 2.); 3],
                        },
                    }
                    .boxed(),
                ),
            };

            let id = ctx
                .workflow_registry_ref()
                .register(workflow)
                .await
                .unwrap();

            drop(ctx);

            let ctx = PostgresContext::new_with_context_spec(pg_config.clone(), tokio_postgres::NoTls, TestDefault::test_default(), TestDefault::test_default())
                .await
                .unwrap();

            let workflow = ctx.workflow_registry_ref().load(&id).await.unwrap();

            let json = serde_json::to_string(&workflow).unwrap();
            assert_eq!(json, r#"{"type":"Vector","operator":{"type":"MockPointSource","params":{"points":[{"x":1.0,"y":2.0},{"x":1.0,"y":2.0},{"x":1.0,"y":2.0}]}}}"#);
        })
        .await;
    }

    #[allow(clippy::too_many_lines)]
    #[tokio::test(flavor = "multi_thread", worker_threads = 1)]
    async fn it_persists_datasets() {
        with_temp_context(|ctx, _| async move {
            let dataset_id = DatasetId::Internal {
                dataset_id: InternalDatasetId::from_str("2e8af98d-3b98-4e2c-a35b-e487bffad7b6")
                    .unwrap(),
            };

            let loading_info = OgrSourceDataset {
                file_name: PathBuf::from("test.csv"),
                layer_name: "test.csv".to_owned(),
                data_type: Some(VectorDataType::MultiPoint),
                time: OgrSourceDatasetTimeType::Start {
                    start_field: "start".to_owned(),
                    start_format: OgrSourceTimeFormat::Auto,
                    duration: OgrSourceDurationSpec::Zero,
                },
                default_geometry: None,
                columns: Some(OgrSourceColumnSpec {
                    format_specifics: Some(FormatSpecifics::Csv {
                        header: CsvHeader::Auto,
                    }),
                    x: "x".to_owned(),
                    y: None,
                    int: vec![],
                    float: vec![],
                    text: vec![],
                    bool: vec![],
                    datetime: vec![],
                    rename: None,
                }),
                force_ogr_time_filter: false,
                force_ogr_spatial_filter: false,
                on_error: OgrSourceErrorSpec::Ignore,
                sql_query: None,
                attribute_query: None,
            };

            let meta_data = MetaDataDefinition::OgrMetaData(StaticMetaData::<
                OgrSourceDataset,
                VectorResultDescriptor,
                VectorQueryRectangle,
            > {
                loading_info: loading_info.clone(),
                result_descriptor: VectorResultDescriptor {
                    data_type: VectorDataType::MultiPoint,
                    spatial_reference: SpatialReference::epsg_4326().into(),
                    columns: [(
                        "foo".to_owned(),
                        VectorColumnInfo {
                            data_type: FeatureDataType::Float,
                            measurement: Measurement::Unitless,
                        },
                    )]
                    .into_iter()
                    .collect(),
                    time: None,
                    bbox: None,
                },
                phantom: Default::default(),
            });

            let session = ctx.user_db_ref().anonymous().await.unwrap();

            let db = ctx.dataset_db_ref();
            let wrap = db.wrap_meta_data(meta_data);
            db.add_dataset(
                &session,
                AddDataset {
                    id: Some(dataset_id.clone()),
                    name: "Ogr Test".to_owned(),
                    description: "desc".to_owned(),
                    source_operator: "OgrSource".to_owned(),
                    symbology: None,
                    provenance: Some(Provenance {
                        citation: "citation".to_owned(),
                        license: "license".to_owned(),
                        uri: "uri".to_owned(),
                    }),
                }
                .validated()
                .unwrap(),
                wrap,
            )
            .await
            .unwrap();

            let datasets = db
                .list(
                    &session,
                    DatasetListOptions {
                        filter: None,
                        order: crate::datasets::listing::OrderBy::NameAsc,
                        offset: 0,
                        limit: 10,
                    }
                    .validated()
                    .unwrap(),
                )
                .await
                .unwrap();

            assert_eq!(datasets.len(), 1);

            assert_eq!(
                datasets[0],
                DatasetListing {
                    id: dataset_id.clone(),
                    name: "Ogr Test".to_owned(),
                    description: "desc".to_owned(),
                    source_operator: "OgrSource".to_owned(),
                    symbology: None,
                    tags: vec![],
                    result_descriptor: TypedResultDescriptor::Vector(VectorResultDescriptor {
                        data_type: VectorDataType::MultiPoint,
                        spatial_reference: SpatialReference::epsg_4326().into(),
                        columns: [(
                            "foo".to_owned(),
                            VectorColumnInfo {
                                data_type: FeatureDataType::Float,
                                measurement: Measurement::Unitless
                            }
                        )]
                        .into_iter()
                        .collect(),
                        time: None,
                        bbox: None,
                    }),
                },
            );

            let provenance = db.provenance(&session, &dataset_id).await.unwrap();

            assert_eq!(
                provenance,
                ProvenanceOutput {
                    dataset: dataset_id.clone(),
                    provenance: Some(Provenance {
                        citation: "citation".to_owned(),
                        license: "license".to_owned(),
                        uri: "uri".to_owned(),
                    })
                }
            );

            let meta_data: Box<dyn MetaData<OgrSourceDataset, _, _>> =
                db.session_meta_data(&session, &dataset_id).await.unwrap();

            assert_eq!(
                meta_data
                    .loading_info(VectorQueryRectangle {
                        spatial_bounds: BoundingBox2D::new_unchecked(
                            (-180., -90.).into(),
                            (180., 90.).into()
                        ),
                        time_interval: TimeInterval::default(),
                        spatial_resolution: SpatialResolution::zero_point_one(),
                    })
                    .await
                    .unwrap(),
                loading_info
            );
        })
        .await;
    }

    #[tokio::test(flavor = "multi_thread", worker_threads = 1)]
    async fn it_persists_uploads() {
        with_temp_context(|ctx, _| async move {
            let db = ctx.dataset_db_ref();

            let id = UploadId::from_str("2de18cd8-4a38-4111-a445-e3734bc18a80").unwrap();
            let input = Upload {
                id,
                files: vec![FileUpload {
                    id: FileId::from_str("e80afab0-831d-4d40-95d6-1e4dfd277e72").unwrap(),
                    name: "test.csv".to_owned(),
                    byte_size: 1337,
                }],
            };

            let session = ctx.user_db_ref().anonymous().await.unwrap();
            db.create_upload(&session, input.clone()).await.unwrap();

            let upload = db.get_upload(&session, id).await.unwrap();

            assert_eq!(upload, input);
        })
        .await;
    }

    #[allow(clippy::too_many_lines)]
    #[tokio::test(flavor = "multi_thread", worker_threads = 1)]
    async fn it_persists_layer_providers() {
        with_temp_context(|ctx, _| async move {
            let db = ctx.layer_provider_db_ref();

            let provider_id =
                LayerProviderId::from_str("7b20c8d7-d754-4f8f-ad44-dddd25df22d2").unwrap();

            let loading_info = OgrSourceDataset {
                file_name: PathBuf::from("test.csv"),
                layer_name: "test.csv".to_owned(),
                data_type: Some(VectorDataType::MultiPoint),
                time: OgrSourceDatasetTimeType::Start {
                    start_field: "start".to_owned(),
                    start_format: OgrSourceTimeFormat::Auto,
                    duration: OgrSourceDurationSpec::Zero,
                },
                default_geometry: None,
                columns: Some(OgrSourceColumnSpec {
                    format_specifics: Some(FormatSpecifics::Csv {
                        header: CsvHeader::Auto,
                    }),
                    x: "x".to_owned(),
                    y: None,
                    int: vec![],
                    float: vec![],
                    text: vec![],
                    bool: vec![],
                    datetime: vec![],
                    rename: None,
                }),
                force_ogr_time_filter: false,
                force_ogr_spatial_filter: false,
                on_error: OgrSourceErrorSpec::Ignore,
                sql_query: None,
                attribute_query: None,
            };

            let meta_data = MetaDataDefinition::OgrMetaData(StaticMetaData::<
                OgrSourceDataset,
                VectorResultDescriptor,
                VectorQueryRectangle,
            > {
                loading_info: loading_info.clone(),
                result_descriptor: VectorResultDescriptor {
                    data_type: VectorDataType::MultiPoint,
                    spatial_reference: SpatialReference::epsg_4326().into(),
                    columns: [(
                        "foo".to_owned(),
                        VectorColumnInfo {
                            data_type: FeatureDataType::Float,
                            measurement: Measurement::Unitless,
                        },
                    )]
                    .into_iter()
                    .collect(),
                    time: None,
                    bbox: None,
                },
                phantom: Default::default(),
            });

            let provider = MockExternalLayerProviderDefinition {
                id: provider_id,
                datasets: vec![DatasetDefinition {
                    properties: AddDataset {
                        id: Some(DatasetId::External(ExternalDatasetId {
                            provider_id,
                            dataset_id: "test".to_owned(),
                        })),
                        name: "test".to_owned(),
                        description: "desc".to_owned(),
                        source_operator: "MockPointSource".to_owned(),
                        symbology: None,
                        provenance: None,
                    },
                    meta_data,
                }],
            };

            db.add_layer_provider(Box::new(provider)).await.unwrap();

            let providers = db
                .list_layer_providers(
                    LayerProviderListingOptions {
                        offset: 0,
                        limit: 10,
                    }
                    .validated()
                    .unwrap(),
                )
                .await
                .unwrap();

            assert_eq!(providers.len(), 1);

            assert_eq!(
                providers[0],
                LayerProviderListing {
                    id: provider_id,
                    name: "MockName".to_owned(),
                    description: "MockType".to_owned(),
                }
            );

            let provider = db.layer_provider(provider_id).await.unwrap();

            let datasets = provider
                .collection_items(
                    &provider.root_collection_id().await.unwrap(),
                    LayerCollectionListOptions {
                        offset: 0,
                        limit: 10,
                    }
                    .validated()
                    .unwrap(),
                )
                .await
                .unwrap();

            assert_eq!(datasets.len(), 1);
        })
        .await;
    }

    #[tokio::test(flavor = "multi_thread", worker_threads = 1)]
    async fn it_lists_only_permitted_datasets() {
        with_temp_context(|ctx, _| async move {
            let session1 = ctx.user_db_ref().anonymous().await.unwrap();
            let session2 = ctx.user_db_ref().anonymous().await.unwrap();

            let descriptor = VectorResultDescriptor {
                data_type: VectorDataType::Data,
                spatial_reference: SpatialReferenceOption::Unreferenced,
                columns: Default::default(),
                time: None,
                bbox: None,
            };

            let ds = AddDataset {
                id: None,
                name: "OgrDataset".to_string(),
                description: "My Ogr dataset".to_string(),
                source_operator: "OgrSource".to_string(),
                symbology: None,
                provenance: None,
            };

            let meta = StaticMetaData {
                loading_info: OgrSourceDataset {
                    file_name: Default::default(),
                    layer_name: "".to_string(),
                    data_type: None,
                    time: Default::default(),
                    default_geometry: None,
                    columns: None,
                    force_ogr_time_filter: false,
                    force_ogr_spatial_filter: false,
                    on_error: OgrSourceErrorSpec::Ignore,
                    sql_query: None,
                    attribute_query: None,
                },
                result_descriptor: descriptor.clone(),
                phantom: Default::default(),
            };

            let meta = ctx
                .dataset_db_ref()
                .wrap_meta_data(MetaDataDefinition::OgrMetaData(meta));

            let _id = ctx
                .dataset_db_ref()
                .add_dataset(&session1, ds.validated().unwrap(), meta)
                .await
                .unwrap();

            let list1 = ctx
                .dataset_db_ref()
                .list(
                    &session1,
                    DatasetListOptions {
                        filter: None,
                        order: crate::datasets::listing::OrderBy::NameAsc,
                        offset: 0,
                        limit: 1,
                    }
                    .validated()
                    .unwrap(),
                )
                .await
                .unwrap();

            assert_eq!(list1.len(), 1);

            let list2 = ctx
                .dataset_db_ref()
                .list(
                    &session2,
                    DatasetListOptions {
                        filter: None,
                        order: crate::datasets::listing::OrderBy::NameAsc,
                        offset: 0,
                        limit: 1,
                    }
                    .validated()
                    .unwrap(),
                )
                .await
                .unwrap();

            assert_eq!(list2.len(), 0);
        })
        .await;
    }

    #[tokio::test(flavor = "multi_thread", worker_threads = 1)]
    async fn it_shows_only_permitted_provenance() {
        with_temp_context(|ctx, _| async move {
            let session1 = ctx.user_db_ref().anonymous().await.unwrap();
            let session2 = ctx.user_db_ref().anonymous().await.unwrap();

            let descriptor = VectorResultDescriptor {
                data_type: VectorDataType::Data,
                spatial_reference: SpatialReferenceOption::Unreferenced,
                columns: Default::default(),
                time: None,
                bbox: None,
            };

            let ds = AddDataset {
                id: None,
                name: "OgrDataset".to_string(),
                description: "My Ogr dataset".to_string(),
                source_operator: "OgrSource".to_string(),
                symbology: None,
                provenance: None,
            };

            let meta = StaticMetaData {
                loading_info: OgrSourceDataset {
                    file_name: Default::default(),
                    layer_name: "".to_string(),
                    data_type: None,
                    time: Default::default(),
                    default_geometry: None,
                    columns: None,
                    force_ogr_time_filter: false,
                    force_ogr_spatial_filter: false,
                    on_error: OgrSourceErrorSpec::Ignore,
                    sql_query: None,
                    attribute_query: None,
                },
                result_descriptor: descriptor.clone(),
                phantom: Default::default(),
            };

            let meta = ctx
                .dataset_db_ref()
                .wrap_meta_data(MetaDataDefinition::OgrMetaData(meta));

            let id = ctx
                .dataset_db_ref()
                .add_dataset(&session1, ds.validated().unwrap(), meta)
                .await
                .unwrap();

            assert!(ctx
                .dataset_db_ref()
                .provenance(&session1, &id)
                .await
                .is_ok());

            assert!(ctx
                .dataset_db_ref()
                .provenance(&session2, &id)
                .await
                .is_err());
        })
        .await;
    }

    #[tokio::test(flavor = "multi_thread", worker_threads = 1)]
    async fn it_updates_permissions() {
        with_temp_context(|ctx, _| async move {
            let session1 = ctx.user_db_ref().anonymous().await.unwrap();
            let session2 = ctx.user_db_ref().anonymous().await.unwrap();

            let descriptor = VectorResultDescriptor {
                data_type: VectorDataType::Data,
                spatial_reference: SpatialReferenceOption::Unreferenced,
                columns: Default::default(),
                time: None,
                bbox: None,
            };

            let ds = AddDataset {
                id: None,
                name: "OgrDataset".to_string(),
                description: "My Ogr dataset".to_string(),
                source_operator: "OgrSource".to_string(),
                symbology: None,
                provenance: None,
            };

            let meta = StaticMetaData {
                loading_info: OgrSourceDataset {
                    file_name: Default::default(),
                    layer_name: "".to_string(),
                    data_type: None,
                    time: Default::default(),
                    default_geometry: None,
                    columns: None,
                    force_ogr_time_filter: false,
                    force_ogr_spatial_filter: false,
                    on_error: OgrSourceErrorSpec::Ignore,
                    sql_query: None,
                    attribute_query: None,
                },
                result_descriptor: descriptor.clone(),
                phantom: Default::default(),
            };

            let meta = ctx
                .dataset_db_ref()
                .wrap_meta_data(MetaDataDefinition::OgrMetaData(meta));

            let id = ctx
                .dataset_db_ref()
                .add_dataset(&session1, ds.validated().unwrap(), meta)
                .await
                .unwrap();

            assert!(ctx.dataset_db_ref().load(&session1, &id).await.is_ok());

            assert!(ctx.dataset_db_ref().load(&session2, &id).await.is_err());

            ctx.dataset_db_ref()
                .add_dataset_permission(
                    &session1,
                    DatasetPermission {
                        role: session2.user.id.into(),
                        dataset: id.clone(),
                        permission: Permission::Read,
                    },
                )
                .await
                .unwrap();

            assert!(ctx.dataset_db_ref().load(&session2, &id).await.is_ok());
        })
        .await;
    }

    #[tokio::test(flavor = "multi_thread", worker_threads = 1)]
    async fn it_uses_roles_for_permissions() {
        with_temp_context(|ctx, _| async move {
            let session1 = ctx.user_db_ref().anonymous().await.unwrap();
            let session2 = ctx.user_db_ref().anonymous().await.unwrap();

            let descriptor = VectorResultDescriptor {
                data_type: VectorDataType::Data,
                spatial_reference: SpatialReferenceOption::Unreferenced,
                columns: Default::default(),
                time: None,
                bbox: None,
            };

            let ds = AddDataset {
                id: None,
                name: "OgrDataset".to_string(),
                description: "My Ogr dataset".to_string(),
                source_operator: "OgrSource".to_string(),
                symbology: None,
                provenance: None,
            };

            let meta = StaticMetaData {
                loading_info: OgrSourceDataset {
                    file_name: Default::default(),
                    layer_name: "".to_string(),
                    data_type: None,
                    time: Default::default(),
                    default_geometry: None,
                    columns: None,
                    force_ogr_time_filter: false,
                    force_ogr_spatial_filter: false,
                    on_error: OgrSourceErrorSpec::Ignore,
                    sql_query: None,
                    attribute_query: None,
                },
                result_descriptor: descriptor.clone(),
                phantom: Default::default(),
            };

            let meta = ctx
                .dataset_db_ref()
                .wrap_meta_data(MetaDataDefinition::OgrMetaData(meta));

            let id = ctx
                .dataset_db_ref()
                .add_dataset(&session1, ds.validated().unwrap(), meta)
                .await
                .unwrap();

            assert!(ctx.dataset_db_ref().load(&session1, &id).await.is_ok());

            assert!(ctx.dataset_db_ref().load(&session2, &id).await.is_err());

            ctx.dataset_db_ref()
                .add_dataset_permission(
                    &session1,
                    DatasetPermission {
                        role: session2.user.id.into(),
                        dataset: id.clone(),
                        permission: Permission::Read,
                    },
                )
                .await
                .unwrap();

            assert!(ctx.dataset_db_ref().load(&session2, &id).await.is_ok());
        })
        .await;
    }

    #[tokio::test(flavor = "multi_thread", worker_threads = 1)]
    async fn it_secures_meta_data() {
        with_temp_context(|ctx, _| async move {
            let session1 = ctx.user_db_ref().anonymous().await.unwrap();
            let session2 = ctx.user_db_ref().anonymous().await.unwrap();

            let descriptor = VectorResultDescriptor {
                data_type: VectorDataType::Data,
                spatial_reference: SpatialReferenceOption::Unreferenced,
                columns: Default::default(),
                time: None,
                bbox: None,
            };

            let ds = AddDataset {
                id: None,
                name: "OgrDataset".to_string(),
                description: "My Ogr dataset".to_string(),
                source_operator: "OgrSource".to_string(),
                symbology: None,
                provenance: None,
            };

            let meta = StaticMetaData {
                loading_info: OgrSourceDataset {
                    file_name: Default::default(),
                    layer_name: "".to_string(),
                    data_type: None,
                    time: Default::default(),
                    default_geometry: None,
                    columns: None,
                    force_ogr_time_filter: false,
                    force_ogr_spatial_filter: false,
                    on_error: OgrSourceErrorSpec::Ignore,
                    sql_query: None,
                    attribute_query: None,
                },
                result_descriptor: descriptor.clone(),
                phantom: Default::default(),
            };

            let meta = ctx
                .dataset_db_ref()
                .wrap_meta_data(MetaDataDefinition::OgrMetaData(meta));

            let id = ctx
                .dataset_db_ref()
                .add_dataset(&session1, ds.validated().unwrap(), meta)
                .await
                .unwrap();

            let meta: Result<
                Box<dyn MetaData<OgrSourceDataset, VectorResultDescriptor, VectorQueryRectangle>>,
            > = ctx.dataset_db_ref().session_meta_data(&session1, &id).await;

            assert!(meta.is_ok());

            let meta: Result<
                Box<dyn MetaData<OgrSourceDataset, VectorResultDescriptor, VectorQueryRectangle>>,
            > = ctx.dataset_db_ref().session_meta_data(&session2, &id).await;

            assert!(meta.is_err());

            ctx.dataset_db_ref()
                .add_dataset_permission(
                    &session1,
                    DatasetPermission {
                        role: session2.user.id.into(),
                        dataset: id.clone(),
                        permission: Permission::Read,
                    },
                )
                .await
                .unwrap();

            let meta: Result<
                Box<dyn MetaData<OgrSourceDataset, VectorResultDescriptor, VectorQueryRectangle>>,
            > = ctx.dataset_db_ref().session_meta_data(&session2, &id).await;

            assert!(meta.is_ok());
        })
        .await;
    }

    #[tokio::test(flavor = "multi_thread", worker_threads = 1)]
    async fn it_secures_uploads() {
        with_temp_context(|ctx, _| async move {
            let session1 = ctx.user_db_ref().anonymous().await.unwrap();
            let session2 = ctx.user_db_ref().anonymous().await.unwrap();

            let upload_id = UploadId::new();

            let upload = Upload {
                id: upload_id,
                files: vec![FileUpload {
                    id: FileId::new(),
                    name: "test.bin".to_owned(),
                    byte_size: 1024,
                }],
            };

            ctx.dataset_db_ref()
                .create_upload(&session1, upload)
                .await
                .unwrap();

            assert!(ctx
                .dataset_db_ref()
                .get_upload(&session1, upload_id)
                .await
                .is_ok());

            assert!(ctx
                .dataset_db_ref()
                .get_upload(&session2, upload_id)
                .await
                .is_err());
        })
        .await;
    }

    #[allow(clippy::too_many_lines)]
    #[tokio::test(flavor = "multi_thread", worker_threads = 1)]
    async fn it_collects_layers() {
        with_temp_context(|ctx, _| async move {
            let layer_db = ctx.layer_db_ref();

            let workflow = Workflow {
                operator: TypedOperator::Vector(
                    MockPointSource {
                        params: MockPointSourceParams {
                            points: vec![Coordinate2D::new(1., 2.); 3],
                        },
                    }
                    .boxed(),
                ),
            };

            let root_collection_id = layer_db.root_collection_id().await.unwrap();

            let layer1 = layer_db
                .add_layer(
                    AddLayer {
                        name: "Layer1".to_string(),
                        description: "Layer 1".to_string(),
                        symbology: None,
                        workflow: workflow.clone(),
                    }
                    .validated()
                    .unwrap(),
                    &root_collection_id,
                )
                .await
                .unwrap();

            assert_eq!(
                layer_db.get_layer(&layer1).await.unwrap(),
                crate::layers::layer::Layer {
                    id: ProviderLayerId {
                        provider: INTERNAL_PROVIDER_ID,
                        item: layer1.clone(),
                    },
                    name: "Layer1".to_string(),
                    description: "Layer 1".to_string(),
                    symbology: None,
                    workflow: workflow.clone()
                }
            );

            let collection1 = layer_db
                .add_collection(
                    AddLayerCollection {
                        name: "Collection1".to_string(),
                        description: "Collection 1".to_string(),
                    }
                    .validated()
                    .unwrap(),
                    &root_collection_id,
                )
                .await
                .unwrap();

            let layer2 = layer_db
                .add_layer(
                    AddLayer {
                        name: "Layer2".to_string(),
                        description: "Layer 2".to_string(),
                        symbology: None,
                        workflow: workflow.clone(),
                    }
                    .validated()
                    .unwrap(),
                    &collection1,
                )
                .await
                .unwrap();

            let collection2 = layer_db
                .add_collection(
                    AddLayerCollection {
                        name: "Collection2".to_string(),
                        description: "Collection 2".to_string(),
                    }
                    .validated()
                    .unwrap(),
                    &collection1,
                )
                .await
                .unwrap();

            layer_db
                .add_collection_to_parent(&collection2, &collection1)
                .await
                .unwrap();

            let root_list = layer_db
                .collection_items(
                    &root_collection_id,
                    LayerCollectionListOptions {
                        offset: 0,
                        limit: 20,
                    }
                    .validated()
                    .unwrap(),
                )
                .await
                .unwrap();

            assert_eq!(
                root_list,
                vec![
                    CollectionItem::Collection(LayerCollectionListing {
                        id: ProviderLayerCollectionId {
                            provider: INTERNAL_PROVIDER_ID,
                            item: collection1.clone(),
                        },
                        name: "Collection1".to_string(),
                        description: "Collection 1".to_string(),
                    }),
                    CollectionItem::Layer(LayerListing {
                        id: ProviderLayerId {
                            provider: INTERNAL_PROVIDER_ID,
                            item: layer1,
                        },
                        name: "Layer1".to_string(),
                        description: "Layer 1".to_string(),
                    })
                ]
            );

            let collection1_list = layer_db
                .collection_items(
                    &collection1,
                    LayerCollectionListOptions {
                        offset: 0,
                        limit: 20,
                    }
                    .validated()
                    .unwrap(),
                )
                .await
                .unwrap();

            assert_eq!(
                collection1_list,
                vec![
                    CollectionItem::Collection(LayerCollectionListing {
                        id: ProviderLayerCollectionId {
                            provider: INTERNAL_PROVIDER_ID,
                            item: collection2,
                        },
                        name: "Collection2".to_string(),
                        description: "Collection 2".to_string(),
                    }),
                    CollectionItem::Layer(LayerListing {
                        id: ProviderLayerId {
                            provider: INTERNAL_PROVIDER_ID,
                            item: layer2,
                        },
                        name: "Layer2".to_string(),
                        description: "Layer 2".to_string(),
                    })
                ]
            );
        })
        .await;
    }
}<|MERGE_RESOLUTION|>--- conflicted
+++ resolved
@@ -82,11 +82,8 @@
             workflow_registry: Arc::new(PostgresWorkflowRegistry::new(pool.clone())),
             dataset_db: Arc::new(PostgresDatasetDb::new(pool.clone())),
             layer_db: Arc::new(PostgresLayerDb::new(pool.clone())),
-<<<<<<< HEAD
             layer_provider_db: Arc::new(PostgresLayerProviderDb::new(pool.clone())),
-=======
             task_manager: Arc::new(SimpleTaskManager::default()),
->>>>>>> cc1dcca1
             thread_pool: create_rayon_thread_pool(0),
             exe_ctx_tiling_spec,
             query_ctx_chunk_size,
@@ -132,11 +129,8 @@
             workflow_registry: Arc::new(workflow_db),
             dataset_db: Arc::new(dataset_db),
             layer_db: Arc::new(layer_db),
-<<<<<<< HEAD
             layer_provider_db: Arc::new(PostgresLayerProviderDb::new(pool.clone())),
-=======
             task_manager: Arc::new(SimpleTaskManager::default()),
->>>>>>> cc1dcca1
             thread_pool: create_rayon_thread_pool(0),
             exe_ctx_tiling_spec,
             query_ctx_chunk_size,
@@ -524,12 +518,9 @@
     type WorkflowRegistry = PostgresWorkflowRegistry<Tls>;
     type DatasetDB = PostgresDatasetDb<Tls>;
     type LayerDB = PostgresLayerDb<Tls>;
-<<<<<<< HEAD
     type LayerProviderDB = PostgresLayerProviderDb<Tls>;
-=======
     type TaskContext = SimpleTaskManagerContext;
     type TaskManager = SimpleTaskManager; // this does not persist across restarts
->>>>>>> cc1dcca1
     type QueryContext = QueryContextImpl;
     type ExecutionContext =
         ExecutionContextImpl<UserSession, PostgresDatasetDb<Tls>, PostgresLayerProviderDb<Tls>>;
@@ -562,19 +553,18 @@
         &self.layer_db
     }
 
-<<<<<<< HEAD
     fn layer_provider_db(&self) -> Arc<Self::LayerProviderDB> {
         self.layer_provider_db.clone()
     }
     fn layer_provider_db_ref(&self) -> &Self::LayerProviderDB {
         &self.layer_provider_db
-=======
+    }
+
     fn tasks(&self) -> Arc<Self::TaskManager> {
         self.task_manager.clone()
     }
     fn tasks_ref(&self) -> &Self::TaskManager {
         &self.task_manager
->>>>>>> cc1dcca1
     }
 
     fn query_context(&self) -> Result<Self::QueryContext> {
