use crate::contexts::SimpleContext;
use crate::contexts::SimpleSession;
use crate::datasets::provenance::Provenance;
use crate::datasets::storage::AddDataset;
use crate::datasets::storage::DatasetStore;
use crate::datasets::upload::UploadId;
use crate::datasets::upload::UploadRootPath;
use crate::handlers::ErrorResponse;
#[cfg(feature = "pro")]
use crate::pro::{contexts::ProContext, projects::ProProjectDb, server::init_pro_routes};
use crate::projects::{
    CreateProject, Layer, LayerUpdate, ProjectDb, ProjectId, RasterSymbology, STRectangle,
    Symbology, UpdateProject,
};
use crate::server::{configure_extractors, init_routes};
use crate::util::user_input::UserInput;
use crate::util::Identifier;
use crate::workflows::registry::WorkflowRegistry;
use crate::workflows::workflow::{Workflow, WorkflowId};
use crate::{
    contexts::{Context, InMemoryContext},
    datasets::storage::{DatasetDefinition, MetaDataDefinition},
};
use actix_web::dev::ServiceResponse;
use actix_web::{http::Method, middleware, test, App};
use geoengine_datatypes::dataset::DatasetId;
use geoengine_datatypes::operations::image::Colorizer;
use geoengine_datatypes::spatial_reference::SpatialReferenceOption;
use geoengine_operators::engine::{RasterOperator, TypedOperator};
use geoengine_operators::source::{GdalSource, GdalSourceParameters};
use geoengine_operators::util::gdal::create_ndvi_meta_data;

#[allow(clippy::missing_panics_doc)]
pub async fn create_project_helper<C: SimpleContext>(ctx: &C) -> (SimpleSession, ProjectId) {
    let session = ctx.default_session_ref().await;

    let project = ctx
        .project_db()
        .write()
        .await
        .create(
            &session,
            CreateProject {
                name: "Test".to_string(),
                description: "Foo".to_string(),
                bounds: STRectangle::new(
                    SpatialReferenceOption::Unreferenced,
                    0.,
                    0.,
                    1.,
                    1.,
                    0,
                    1,
                )
                .unwrap(),
                time_step: None,
            }
            .validated()
            .unwrap(),
        )
        .await
        .unwrap();

    (session.clone(), project)
}

pub fn update_project_helper(project: ProjectId) -> UpdateProject {
    UpdateProject {
        id: project,
        name: Some("TestUpdate".to_string()),
        description: None,
        layers: Some(vec![LayerUpdate::UpdateOrInsert(Layer {
            workflow: WorkflowId::new(),
            name: "L1".to_string(),
            visibility: Default::default(),
            symbology: Symbology::Raster(RasterSymbology {
                opacity: 1.0,
                colorizer: Colorizer::Rgba,
            }),
        })]),
        plots: None,
        bounds: None,
        time_step: None,
    }
}

#[allow(clippy::missing_panics_doc)]
pub async fn register_ndvi_workflow_helper(ctx: &InMemoryContext) -> (Workflow, WorkflowId) {
    let dataset = add_ndvi_to_datasets(ctx).await;

    let workflow = Workflow {
        operator: TypedOperator::Raster(
            GdalSource {
                params: GdalSourceParameters { dataset },
            }
            .boxed(),
        ),
    };

    let id = ctx
        .workflow_registry()
        .write()
        .await
        .register(workflow.clone())
        .await
        .unwrap();

    (workflow, id)
}

pub async fn add_ndvi_to_datasets(ctx: &InMemoryContext) -> DatasetId {
    let ndvi = DatasetDefinition {
        properties: AddDataset {
            id: None,
            name: "NDVI".to_string(),
            description: "NDVI data from MODIS".to_string(),
            source_operator: "GdalSource".to_string(),
            symbology: None,
            provenance: Some(Provenance {
                citation: "Sample Citation".to_owned(),
                license: "Sample License".to_owned(),
                uri: "http://example.org/".to_owned(),
            }),
        },
        meta_data: MetaDataDefinition::GdalMetaDataRegular(create_ndvi_meta_data()),
    };

    ctx.dataset_db_ref_mut()
        .await
        .add_dataset(
            &SimpleSession::default(),
            ndvi.properties
                .validated()
                .expect("valid dataset description"),
            Box::new(ndvi.meta_data),
        )
        .await
        .expect("dataset db access")
}

pub async fn check_allowed_http_methods2<T, TRes, P, PParam>(
    test_helper: T,
    allowed_methods: &[Method],
    projector: P,
) where
    T: Fn(Method) -> TRes,
    TRes: futures::Future<Output = PParam>,
    P: Fn(PParam) -> ServiceResponse,
{
    const HTTP_METHODS: [Method; 9] = [
        Method::GET,
        Method::HEAD,
        Method::POST,
        Method::PUT,
        Method::DELETE,
        Method::CONNECT,
        Method::OPTIONS,
        Method::TRACE,
        Method::PATCH,
    ];

    for method in HTTP_METHODS {
        if !allowed_methods.contains(&method) {
            let res = test_helper(method).await;
            let res = projector(res);

            ErrorResponse::assert(res, 405, "MethodNotAllowed", "HTTP method not allowed.").await;
        }
    }
}

pub fn check_allowed_http_methods<'a, T, TRes>(
    test_helper: T,
    allowed_methods: &'a [Method],
) -> impl futures::Future + 'a
where
    T: Fn(Method) -> TRes + 'a,
    TRes: futures::Future<Output = ServiceResponse> + 'a,
{
    check_allowed_http_methods2(test_helper, allowed_methods, |res| res)
}

<<<<<<< HEAD
pub async fn send_test_request<C: SimpleContext>(
    req: test::TestRequest,
    ctx: C,
) -> ServiceResponse {
    let mut app = test::init_service(
        App::new()
            .data(ctx)
            .wrap(middleware::NormalizePath::default())
            .configure(configure_extractors)
            .configure(init_routes::<C>),
    )
    .await;
    test::call_service(&mut app, req.to_request()).await
}

#[cfg(feature = "pro")]
pub async fn send_pro_test_request<C>(req: test::TestRequest, ctx: C) -> ServiceResponse
where
    C: ProContext,
    C::ProjectDB: ProProjectDb,
{
    let mut app = test::init_service(
        App::new()
            .data(ctx)
            .wrap(middleware::NormalizePath::default())
            .configure(configure_extractors)
            .configure(init_pro_routes::<C>),
    )
    .await;
    test::call_service(&mut app, req.to_request()).await
}

pub async fn read_body_string(res: ServiceResponse) -> String {
    let body = test::read_body(res).await;
    String::from_utf8(body.to_vec()).unwrap()
=======
/// Helper struct that removes all specified uploads on drop
#[derive(Default)]
pub struct TestDataUploads {
    pub uploads: Vec<UploadId>,
}

impl Drop for TestDataUploads {
    fn drop(&mut self) {
        for upload in &self.uploads {
            if let Ok(path) = upload.root_path() {
                let _res = std::fs::remove_dir_all(path);
            }
        }
    }
>>>>>>> 2b0810eb
}<|MERGE_RESOLUTION|>--- conflicted
+++ resolved
@@ -180,7 +180,6 @@
     check_allowed_http_methods2(test_helper, allowed_methods, |res| res)
 }
 
-<<<<<<< HEAD
 pub async fn send_test_request<C: SimpleContext>(
     req: test::TestRequest,
     ctx: C,
@@ -216,7 +215,8 @@
 pub async fn read_body_string(res: ServiceResponse) -> String {
     let body = test::read_body(res).await;
     String::from_utf8(body.to_vec()).unwrap()
-=======
+}
+
 /// Helper struct that removes all specified uploads on drop
 #[derive(Default)]
 pub struct TestDataUploads {
@@ -231,5 +231,4 @@
             }
         }
     }
->>>>>>> 2b0810eb
 }