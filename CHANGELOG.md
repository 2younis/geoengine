# Changelog

All notable changes to this project will be documented in this file.

The format is based on [Keep a Changelog](https://keepachangelog.com/en/1.0.0/),
and this project adheres to [Semantic Versioning](https://semver.org/spec/v2.0.0.html).

## [Unreleased]

### Added

- Added traits and methods for updating / mapping the pixels of grid types. Also added a trait for creating grid types using a function for each pixels location.

  - https://github.com/geo-engine/geoengine/pull/561

- Added a layers API that allows browsing datasets, stored layers and external data in a uniform fashion

  - https://github.com/geo-engine/geoengine/pull/554

- Added a `ClassHistogram` plot operator for creating histograms of categorical data

  - https://github.com/geo-engine/geoengine/pull/560
  - Works for Raster and Vector data

- (`ebv`) Added data range computations when generating EBV overviews

  - https://github.com/geo-engine/geoengine/pull/565
  - Metadata has new field `dataRange`, which is optional

### Changed

<<<<<<< HEAD
- Changed the temporal reference of regular raster time series from a start date to a valid time interval `dataTime`. Before and after the `dataTime`, only one loading info with nodata will be produced instead of lots of nodata-chunks with the original interval of the time series.

  - https://github.com/geo-engine/geoengine/pull/569
  - **breaking** The json dataset definition now has a `dataTime` field, instead of "start".
=======
- No-data pixels in a Raster are now represented by a validity mask.

  - https://github.com/geo-engine/geoengine/pull/561
  - `MaskedGrid` replaces `Grid` in `GridOrEmpty` / `RasterTile`
  - GeoTIFF files created by the engine contain the validity mask if not specified otherwise.
- Refactored dataset ids and external provders

  - https://github.com/geo-engine/geoengine/pull/554
  - **breaking** the parameters of the source operators changed which makes old workflow jsons incompatible
  - **breaking** the id of datasets changed which makes old dataset definition jsons incompatible
>>>>>>> 784f0562

- Added `Measurement`s to vector data workflows

  - https://github.com/geo-engine/geoengine/pull/557
  - **breaking**:The `VectorResultDescriptor`'s field `columns` now has two fields: `data_type` and `measurement`.
  - Operators were adapted to propagate `Measurement`s if possible.

- The `Expression` operator now uses temporal alignment for 3-8 sources.

  - https://github.com/geo-engine/geoengine/pull/559
  - Added a `RasterArrayTimeAdapter` to temporally align an array of raster sources

- (`ebv`) EBV Provider now handles non-regular data

  - https://github.com/geo-engine/geoengine/pull/564
  - **breaking**: since metadata changed to cover two variants of time defintions, overview metadata is no longer valid<|MERGE_RESOLUTION|>--- conflicted
+++ resolved
@@ -29,23 +29,23 @@
 
 ### Changed
 
-<<<<<<< HEAD
+
 - Changed the temporal reference of regular raster time series from a start date to a valid time interval `dataTime`. Before and after the `dataTime`, only one loading info with nodata will be produced instead of lots of nodata-chunks with the original interval of the time series.
 
   - https://github.com/geo-engine/geoengine/pull/569
   - **breaking** The json dataset definition now has a `dataTime` field, instead of "start".
-=======
+
 - No-data pixels in a Raster are now represented by a validity mask.
 
   - https://github.com/geo-engine/geoengine/pull/561
   - `MaskedGrid` replaces `Grid` in `GridOrEmpty` / `RasterTile`
   - GeoTIFF files created by the engine contain the validity mask if not specified otherwise.
+  
 - Refactored dataset ids and external provders
 
   - https://github.com/geo-engine/geoengine/pull/554
   - **breaking** the parameters of the source operators changed which makes old workflow jsons incompatible
   - **breaking** the id of datasets changed which makes old dataset definition jsons incompatible
->>>>>>> 784f0562
 
 - Added `Measurement`s to vector data workflows
 
